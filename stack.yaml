--- conflicted
+++ resolved
@@ -7,26 +7,4 @@
   - ./persistent-mongoDB
   - ./persistent-mysql
   - ./persistent-postgresql
-<<<<<<< HEAD
-  - ./persistent-redis
-  # - ./persistent-zookeeper
-
-extra-deps:
-  - aeson-compat-0.3.5.1
-  - recursion-schemes-4.1.2
-  - aeson-1.0.0.0
-  - attoparsec-0.13.0.1
-  - http-api-data-0.2
-  - time-parsers-0.1.0.0
-  - fail-4.9.0.0
-  - base-compat-0.9.1
-  - scientific-0.3.4.9
-  - semigroups-0.18.2
-  - microlens-th-0.4.1.1
-
-flags:
-  semigroups:
-    bytestring-builder: false
-=======
-  - ./persistent-redis
->>>>>>> 14ac5247
+  - ./persistent-redis