--- conflicted
+++ resolved
@@ -24,14 +24,8 @@
     , migrateEnableExtension
     ) where
 
-<<<<<<< HEAD
 import qualified Database.PostgreSQL.LibPQ as LibPQ
-=======
-import Database.Persist.Sql
-import qualified Database.Persist.Sql.Util as Util
-import Data.Fixed (Pico)
-
->>>>>>> a52af69d
+
 import qualified Database.PostgreSQL.Simple as PG
 import qualified Database.PostgreSQL.Simple.Internal as PG
 import qualified Database.PostgreSQL.Simple.FromField as PGFF
