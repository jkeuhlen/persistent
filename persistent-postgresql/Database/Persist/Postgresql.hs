--- conflicted
+++ resolved
@@ -17,10 +17,6 @@
     ) where
 
 import Database.Persist.Sql
-<<<<<<< HEAD
-=======
-import Data.Maybe (mapMaybe, fromMaybe)
->>>>>>> d5e3026c
 import Data.Fixed (Pico)
 
 import qualified Database.PostgreSQL.Simple as PG
@@ -58,7 +54,7 @@
 import Control.Monad (forM, mzero)
 import System.Environment (getEnvironment)
 import Data.Int (Int64)
-import Data.Maybe (mapMaybe, fromJust, isJust)
+import Data.Maybe (mapMaybe, fromJust, isJust, fromMaybe)
 import Data.Monoid ((<>))
 -- | A @libpq@ connection string.  A simple example of connection
 -- string would be @\"host=localhost port=5432 user=test
@@ -510,14 +506,10 @@
                         { cName = cname
                         , cNull = y == "YES"
                         , cSqlType = t
-<<<<<<< HEAD
-                        , cDefault = d''
-                        , cDefaultConstraintName = Nothing
-=======
                         , cDefault = fmap
                             (\x -> fromMaybe x $ T.stripSuffix "::character varying" x)
                                      d''
->>>>>>> d5e3026c
+                        , cDefaultConstraintName = Nothing
                         , cMaxLen = Nothing
                         , cReference = ref
                         }
