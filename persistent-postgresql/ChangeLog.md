--- conflicted
+++ resolved
@@ -1,5 +1,3 @@
-<<<<<<< HEAD
-=======
 # Changelog for persistent-postgresql
 
 ## 2.9.0
@@ -7,7 +5,6 @@
 * Added support for SQL isolation levels to via SqlBackend. [#812]
 * Fix [832](https://github.com/yesodweb/persistent/issues/832): `repsertMany` now matches `mapM_ (uncurry repsert)` and is atomic.
 
->>>>>>> b26bbf43
 ## 2.8.2
 
 Added module `Database.Persist.Postgres.JSON` [#793](https://github.com/yesodweb/persistent/pull/793)
