name:            persistent-postgresql
<<<<<<< HEAD
version:         2.0.0
=======
version:         1.3.0.5
>>>>>>> 97ba75d4
license:         MIT
license-file:    LICENSE
author:          Felipe Lessa, Michael Snoyman <michael@snoyman.com>
maintainer:      Michael Snoyman <michael@snoyman.com>
synopsis:        Backend for the persistent library using postgresql.
description:     Based on the postgresql-simple package
category:        Database, Yesod
stability:       Stable
cabal-version:   >= 1.6
build-type:      Simple
homepage:        http://www.yesodweb.com/book/persistent
bug-reports:     https://github.com/yesodweb/persistent/issues

library
    build-depends:   base                  >= 4        && < 5
                   , transformers          >= 0.2.1
                   , postgresql-simple     >= 0.3      && < 0.5
<<<<<<< HEAD
                   , postgresql-libpq      >= 0.6.1    && < 0.9
                   , persistent            >= 2.0      && < 2.1
=======
                   , postgresql-libpq      >= 0.6.1    && < 0.10
                   , persistent            >= 1.3      && < 1.4
>>>>>>> 97ba75d4
                   , containers            >= 0.2
                   , bytestring            >= 0.9
                   , text                  >= 0.7
                   , monad-control         >= 0.2
                   , blaze-builder
                   , time                  >= 1.1
                   , aeson                 >= 0.5
                   , conduit               >= 0.5.3
<<<<<<< HEAD
                   , resourcet             >= 0.4.10
                   , monad-logger          >= 0.3.4
=======
                   , resourcet
>>>>>>> 97ba75d4
    exposed-modules: Database.Persist.Postgresql
    ghc-options:     -Wall

source-repository head
  type:     git
  location: git://github.com/yesodweb/persistent.git<|MERGE_RESOLUTION|>--- conflicted
+++ resolved
@@ -1,9 +1,5 @@
 name:            persistent-postgresql
-<<<<<<< HEAD
 version:         2.0.0
-=======
-version:         1.3.0.5
->>>>>>> 97ba75d4
 license:         MIT
 license-file:    LICENSE
 author:          Felipe Lessa, Michael Snoyman <michael@snoyman.com>
@@ -21,13 +17,8 @@
     build-depends:   base                  >= 4        && < 5
                    , transformers          >= 0.2.1
                    , postgresql-simple     >= 0.3      && < 0.5
-<<<<<<< HEAD
-                   , postgresql-libpq      >= 0.6.1    && < 0.9
+                   , postgresql-libpq      >= 0.6.1    && < 0.10
                    , persistent            >= 2.0      && < 2.1
-=======
-                   , postgresql-libpq      >= 0.6.1    && < 0.10
-                   , persistent            >= 1.3      && < 1.4
->>>>>>> 97ba75d4
                    , containers            >= 0.2
                    , bytestring            >= 0.9
                    , text                  >= 0.7
@@ -36,12 +27,8 @@
                    , time                  >= 1.1
                    , aeson                 >= 0.5
                    , conduit               >= 0.5.3
-<<<<<<< HEAD
                    , resourcet             >= 0.4.10
                    , monad-logger          >= 0.3.4
-=======
-                   , resourcet
->>>>>>> 97ba75d4
     exposed-modules: Database.Persist.Postgresql
     ghc-options:     -Wall
 
