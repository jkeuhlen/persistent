--- conflicted
+++ resolved
@@ -1,9 +1,5 @@
 name:            persistent-sqlite
-<<<<<<< HEAD
-version:         2.6.1.0
-=======
-version:         2.6.1
->>>>>>> 14ac5247
+version:         2.6.2.0
 license:         MIT
 license-file:    LICENSE
 author:          Michael Snoyman <michael@snoyman.com>
