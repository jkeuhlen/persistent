--- conflicted
+++ resolved
@@ -1,17 +1,8 @@
-<<<<<<< HEAD
 {-# LANGUAGE ExistentialQuantification #-}
 {-# LANGUAGE GeneralizedNewtypeDeriving #-}
+
 {-# OPTIONS_GHC -fno-warn-orphans #-}
-=======
-{-# LANGUAGE FlexibleContexts #-}
-{-# LANGUAGE GeneralizedNewtypeDeriving #-}
-{-# LANGUAGE MultiParamTypeClasses #-}
-{-# LANGUAGE OverloadedStrings #-}
-{-# LANGUAGE ScopedTypeVariables #-}
-{-# LANGUAGE TypeFamilies #-}
-{-# OPTIONS_GHC -fno-warn-orphans #-}
-
->>>>>>> a52af69d
+
 module Database.Persist.Sql.Orphan.PersistStore
   ( withRawQuery
   , BackendKey(..)
@@ -31,15 +22,6 @@
 import Data.Acquire (with)
 import qualified Data.Aeson as A
 import Data.ByteString.Char8 (readInteger)
-<<<<<<< HEAD
-import Data.List (find, nubBy)
-import qualified Data.Foldable as Foldable
-import Data.Function (on)
-import Data.Int (Int64)
-import Data.Maybe (isJust)
-import Data.Monoid (mappend, (<>))
-import qualified Data.Map as Map
-=======
 import Data.Conduit (ConduitM, (.|), runConduit)
 import qualified Data.Conduit.List as CL
 import qualified Data.Foldable as Foldable
@@ -49,7 +31,6 @@
 import qualified Data.Map as Map
 import Data.Maybe (isJust)
 import Data.Monoid (mappend, (<>))
->>>>>>> a52af69d
 import Data.Text (Text, unpack)
 import qualified Data.Text as T
 import Data.Void (Void)
@@ -64,10 +45,6 @@
 import Database.Persist.Sql.Util (
     dbIdColumns, keyAndEntityColumnNames, parseEntityValues, entityColumnNames
   , updatePersistValue, mkUpdateText, commaSeparated)
-<<<<<<< HEAD
-=======
-
->>>>>>> a52af69d
 
 withRawQuery :: MonadIO m
              => Text
