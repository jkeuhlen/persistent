{-# LANGUAGE ConstraintKinds #-}
{-# LANGUAGE OverloadedStrings #-}
{-# LANGUAGE TypeFamilies #-}
{-# LANGUAGE FlexibleContexts #-}
-- | A MySQL backend for @persistent@.
module Database.Persist.MySQL
    ( withMySQLPool
    , withMySQLConn
    , createMySQLPool
    , module Database.Persist.Sql
    , MySQL.ConnectInfo(..)
    , MySQLBase.SSLInfo(..)
    , MySQL.defaultConnectInfo
    , MySQLBase.defaultSSLInfo
    , MySQLConf(..)
    , mockMigration
    ) where

import Control.Arrow
import Control.Monad.Logger (MonadLogger, runNoLoggingT)
import Control.Monad.IO.Class (MonadIO (..))
import Control.Monad.Trans.Class (lift)
import Control.Monad.Trans.Except (runExceptT)
import Control.Monad.Trans.Reader (runReaderT)
import Control.Monad.Trans.Writer (runWriterT)
import Data.Monoid ((<>))
import Data.Aeson
import Data.Aeson.Types (modifyFailure)
import Data.ByteString (ByteString)
import Data.Either (partitionEithers)
import Data.Fixed (Pico)
import Data.Function (on)
import Data.IORef
import Data.List (find, intercalate, sort, groupBy)
import Data.Pool (Pool)
import Data.Text (Text, pack)
import qualified Data.Text.IO as T
import Text.Read (readMaybe)
import System.Environment (getEnvironment)
import Data.Acquire (Acquire, mkAcquire, with)

import Data.Conduit
import qualified Blaze.ByteString.Builder.Char8 as BBB
import qualified Blaze.ByteString.Builder.ByteString as BBS
import qualified Data.Conduit.List as CL
import qualified Data.Map as Map
import qualified Data.Text as T
import qualified Data.Text.Encoding as T

import Database.Persist.Sql
import Database.Persist.Sql.Types.Internal (mkPersistBackend)
import Data.Int (Int64)

import qualified Database.MySQL.Simple        as MySQL
import qualified Database.MySQL.Simple.Param  as MySQL
import qualified Database.MySQL.Simple.Result as MySQL
import qualified Database.MySQL.Simple.Types  as MySQL

import qualified Database.MySQL.Base          as MySQLBase
import qualified Database.MySQL.Base.Types    as MySQLBase
import Control.Monad.Trans.Control (MonadBaseControl)
import Control.Monad.Trans.Resource (runResourceT)

-- | Create a MySQL connection pool and run the given action.
-- The pool is properly released after the action finishes using
-- it.  Note that you should not use the given 'ConnectionPool'
-- outside the action since it may be already been released.
withMySQLPool :: (MonadIO m, MonadLogger m, MonadBaseControl IO m, IsSqlBackend backend)
              => MySQL.ConnectInfo
              -- ^ Connection information.
              -> Int
              -- ^ Number of connections to be kept open in the pool.
              -> (Pool backend -> m a)
              -- ^ Action to be executed that uses the connection pool.
              -> m a
withMySQLPool ci = withSqlPool $ open' ci


-- | Create a MySQL connection pool.  Note that it's your
-- responsibility to properly close the connection pool when
-- unneeded.  Use 'withMySQLPool' for automatic resource control.
createMySQLPool :: (MonadBaseControl IO m, MonadIO m, MonadLogger m, IsSqlBackend backend)
                => MySQL.ConnectInfo
                -- ^ Connection information.
                -> Int
                -- ^ Number of connections to be kept open in the pool.
                -> m (Pool backend)
createMySQLPool ci = createSqlPool $ open' ci


-- | Same as 'withMySQLPool', but instead of opening a pool
-- of connections, only one connection is opened.
withMySQLConn :: (MonadBaseControl IO m, MonadIO m, MonadLogger m, IsSqlBackend backend)
              => MySQL.ConnectInfo
              -- ^ Connection information.
              -> (backend -> m a)
              -- ^ Action to be executed that uses the connection.
              -> m a
withMySQLConn = withSqlConn . open'


-- | Internal function that opens a connection to the MySQL
-- server.
open' :: (IsSqlBackend backend) => MySQL.ConnectInfo -> LogFunc -> IO backend
open' ci logFunc = do
    conn <- MySQL.connect ci
    MySQLBase.autocommit conn False -- disable autocommit!
    smap <- newIORef $ Map.empty
    return . mkPersistBackend $ SqlBackend
        { connPrepare    = prepare' conn
        , connStmtMap    = smap
        , connInsertSql  = insertSql'
        , connInsertManySql = Nothing
        , connUpsertSql = Nothing
        , connClose      = MySQL.close conn
        , connMigrateSql = migrate' ci
        , connBegin      = const $ MySQL.execute_ conn "start transaction" >> return ()
        , connCommit     = const $ MySQL.commit   conn
        , connRollback   = const $ MySQL.rollback conn
        , connEscapeName = pack . escapeDBName
        , connNoLimit    = "LIMIT 18446744073709551615"
        -- This noLimit is suggested by MySQL's own docs, see
        -- <http://dev.mysql.com/doc/refman/5.5/en/select.html>
        , connRDBMS      = "mysql"
        , connLimitOffset = decorateSQLWithLimitOffset "LIMIT 18446744073709551615"
        , connLogFunc    = logFunc
        , connMaxParams = Nothing
        }

-- | Prepare a query.  We don't support prepared statements, but
-- we'll do some client-side preprocessing here.
prepare' :: MySQL.Connection -> Text -> IO Statement
prepare' conn sql = do
    let query = MySQL.Query (T.encodeUtf8 sql)
    return Statement
        { stmtFinalize = return ()
        , stmtReset    = return ()
        , stmtExecute  = execute' conn query
        , stmtQuery    = withStmt' conn query
        }


-- | SQL code to be executed when inserting an entity.
insertSql' :: EntityDef -> [PersistValue] -> InsertSqlResult
insertSql' ent vals =
  let sql = pack $ concat
                [ "INSERT INTO "
                , escapeDBName $ entityDB ent
                , "("
                , intercalate "," $ map (escapeDBName . fieldDB) $ entityFields ent
                , ") VALUES("
                , intercalate "," (map (const "?") $ entityFields ent)
                , ")"
                ]
  in case entityPrimary ent of
       Just _ -> ISRManyKeys sql vals
       Nothing -> ISRInsertGet sql "SELECT LAST_INSERT_ID()"

-- | Execute an statement that doesn't return any results.
execute' :: MySQL.Connection -> MySQL.Query -> [PersistValue] -> IO Int64
execute' conn query vals = MySQL.execute conn query (map P vals)


-- | Execute an statement that does return results.  The results
-- are fetched all at once and stored into memory.
withStmt' :: MonadIO m
          => MySQL.Connection
          -> MySQL.Query
          -> [PersistValue]
          -> Acquire (Source m [PersistValue])
withStmt' conn query vals = do
    result <- mkAcquire createResult MySQLBase.freeResult
    return $ fetchRows result >>= CL.sourceList
  where
    createResult = do
      -- Execute the query
      formatted <- MySQL.formatQuery conn query (map P vals)
      MySQLBase.query conn formatted
      MySQLBase.storeResult conn

    fetchRows result = liftIO $ do
      -- Find out the type of the columns
      fields <- MySQLBase.fetchFields result
      let getters = [ maybe PersistNull (getGetter f f . Just) | f <- fields]
          convert = use getters
            where use (g:gs) (col:cols) =
                    let v  = g col
                        vs = use gs cols
                    in v `seq` vs `seq` (v:vs)
                  use _ _ = []

      -- Ready to go!
      let go acc = do
            row <- MySQLBase.fetchRow result
            case row of
              [] -> return (acc [])
              _  -> let converted = convert row
                    in converted `seq` go (acc . (converted:))
      go id


-- | @newtype@ around 'PersistValue' that supports the
-- 'MySQL.Param' type class.
newtype P = P PersistValue

instance MySQL.Param P where
    render (P (PersistText t))        = MySQL.render t
    render (P (PersistByteString bs)) = MySQL.render bs
    render (P (PersistInt64 i))       = MySQL.render i
    render (P (PersistDouble d))      = MySQL.render d
    render (P (PersistBool b))        = MySQL.render b
    render (P (PersistDay d))         = MySQL.render d
    render (P (PersistTimeOfDay t))   = MySQL.render t
    render (P (PersistUTCTime t))     = MySQL.render t
    render (P PersistNull)            = MySQL.render MySQL.Null
    render (P (PersistList l))        = MySQL.render $ listToJSON l
    render (P (PersistMap m))         = MySQL.render $ mapToJSON m
    render (P (PersistRational r))    =
      MySQL.Plain $ BBB.fromString $ show (fromRational r :: Pico)
      -- FIXME: Too Ambigous, can not select precision without information about field
    render (P (PersistDbSpecific s))    = MySQL.Plain $ BBS.fromByteString s
    render (P (PersistObjectId _))    =
        error "Refusing to serialize a PersistObjectId to a MySQL value"


-- | @Getter a@ is a function that converts an incoming value
-- into a data type @a@.
type Getter a = MySQLBase.Field -> Maybe ByteString -> a

-- | Helper to construct 'Getter'@s@ using 'MySQL.Result'.
convertPV :: MySQL.Result a => (a -> b) -> Getter b
convertPV f = (f .) . MySQL.convert

-- | Get the corresponding @'Getter' 'PersistValue'@ depending on
-- the type of the column.
getGetter :: MySQLBase.Field -> Getter PersistValue
getGetter field = go (MySQLBase.fieldType field) 
                        (MySQLBase.fieldLength field)
                            (MySQLBase.fieldCharSet field)
  where
    -- Bool
    go MySQLBase.Tiny       1 _ = convertPV PersistBool
    go MySQLBase.Tiny       _ _ = convertPV PersistInt64
    -- Int64
    go MySQLBase.Int24      _ _ = convertPV PersistInt64
    go MySQLBase.Short      _ _ = convertPV PersistInt64
    go MySQLBase.Long       _ _ = convertPV PersistInt64
    go MySQLBase.LongLong   _ _ = convertPV PersistInt64
    -- Double
    go MySQLBase.Float      _ _ = convertPV PersistDouble
    go MySQLBase.Double     _ _ = convertPV PersistDouble
    go MySQLBase.Decimal    _ _ = convertPV PersistDouble
    go MySQLBase.NewDecimal _ _ = convertPV PersistDouble

    -- ByteString and Text

    -- The MySQL C client (and by extension the Haskell mysql package) doesn't distinguish between binary and non-binary string data at the type level.
    -- (e.g. both BLOB and TEXT have the MySQLBase.Blob type).
    -- Instead, the character set distinguishes them. Binary data uses character set number 63.
    -- See https://dev.mysql.com/doc/refman/5.6/en/c-api-data-structures.html (Search for "63")
    go MySQLBase.VarChar    _ 63 = convertPV PersistByteString
    go MySQLBase.VarString  _ 63 = convertPV PersistByteString
    go MySQLBase.String     _ 63 = convertPV PersistByteString

    go MySQLBase.VarChar    _ _  = convertPV PersistText
    go MySQLBase.VarString  _ _  = convertPV PersistText
    go MySQLBase.String     _ _  = convertPV PersistText
    
    go MySQLBase.Blob       _ 63 = convertPV PersistByteString
    go MySQLBase.TinyBlob   _ 63 = convertPV PersistByteString
    go MySQLBase.MediumBlob _ 63 = convertPV PersistByteString
    go MySQLBase.LongBlob   _ 63 = convertPV PersistByteString

    go MySQLBase.Blob       _ _  = convertPV PersistText
    go MySQLBase.TinyBlob   _ _  = convertPV PersistText
    go MySQLBase.MediumBlob _ _  = convertPV PersistText
    go MySQLBase.LongBlob   _ _  = convertPV PersistText

    -- Time-related
    go MySQLBase.Time       _ _  = convertPV PersistTimeOfDay
    go MySQLBase.DateTime   _ _  = convertPV PersistUTCTime
    go MySQLBase.Timestamp  _ _  = convertPV PersistUTCTime
    go MySQLBase.Date       _ _  = convertPV PersistDay
    go MySQLBase.NewDate    _ _  = convertPV PersistDay
    go MySQLBase.Year       _ _  = convertPV PersistDay
    -- Null
    go MySQLBase.Null       _ _  = \_ _ -> PersistNull
    -- Controversial conversions
    go MySQLBase.Set        _ _  = convertPV PersistText
    go MySQLBase.Enum       _ _  = convertPV PersistText
    -- Conversion using PersistDbSpecific
    go MySQLBase.Geometry   _ _  = \_ m ->
      case m of
        Just g -> PersistDbSpecific g
        Nothing -> error "Unexpected null in database specific value"
    -- Unsupported
    go other _ _ = error $ "MySQL.getGetter: type " ++
                      show other ++ " not supported."



----------------------------------------------------------------------


-- | Create the migration plan for the given 'PersistEntity'
-- @val@.
migrate' :: MySQL.ConnectInfo
         -> [EntityDef]
         -> (Text -> IO Statement)
         -> EntityDef
         -> IO (Either [Text] [(Bool, Text)])
migrate' connectInfo allDefs getter val = do
    let name = entityDB val
    (idClmn, old) <- getColumns connectInfo getter val
    let (newcols, udefs, fdefs) = mkColumns allDefs val
    let udspair = map udToPair udefs
    case (idClmn, old, partitionEithers old) of
      -- Nothing found, create everything
      ([], [], _) -> do
        let uniques = flip concatMap udspair $ \(uname, ucols) ->
                      [ AlterTable name $
                        AddUniqueConstraint uname $
                        map (findTypeAndMaxLen name) ucols ]
        let foreigns = do
              Column { cName=cname, cReference=Just (refTblName, _a) } <- newcols
              return $ AlterColumn name (refTblName, addReference allDefs (refName name cname) refTblName cname)
                 
        let foreignsAlt = map (\fdef -> let (childfields, parentfields) = unzip (map (\((_,b),(_,d)) -> (b,d)) (foreignFields fdef)) 
                                        in AlterColumn name (foreignRefTableDBName fdef, AddReference (foreignRefTableDBName fdef) (foreignConstraintNameDBName fdef) childfields parentfields)) fdefs
        
        return $ Right $ map showAlterDb $ (addTable newcols val): uniques ++ foreigns ++ foreignsAlt
      -- No errors and something found, migrate
      (_, _, ([], old')) -> do
        let excludeForeignKeys (xs,ys) = (map (\c -> case cReference c of
                                                    Just (_,fk) -> case find (\f -> fk == foreignConstraintNameDBName f) fdefs of
                                                                     Just _ -> c { cReference = Nothing }
                                                                     Nothing -> c
                                                    Nothing -> c) xs,ys)
            (acs, ats) = getAlters allDefs name (newcols, udspair) $ excludeForeignKeys $ partitionEithers old'
            acs' = map (AlterColumn name) acs
            ats' = map (AlterTable  name) ats
        return $ Right $ map showAlterDb $ acs' ++ ats'
      -- Errors
      (_, _, (errs, _)) -> return $ Left errs

      where
        findTypeAndMaxLen tblName col = let (col', ty) = findTypeOfColumn allDefs tblName col
                                            (_, ml) = findMaxLenOfColumn allDefs tblName col
                                         in (col', ty, ml)

addTable :: [Column] -> EntityDef -> AlterDB
addTable cols entity = AddTable $ concat
           -- Lower case e: see Database.Persist.Sql.Migration
           [ "CREATe TABLE "
           , escapeDBName name
           , "("
           , idtxt
           , if null cols then [] else ","
           , intercalate "," $ map showColumn cols
           , ")"
           ]
    where
      name = entityDB entity
      idtxt = case entityPrimary entity of
                Just pdef -> concat [" PRIMARY KEY (", intercalate "," $ map (escapeDBName . fieldDB) $ compositeFields pdef, ")"]
                Nothing ->
                  let defText = defaultAttribute $ fieldAttrs $ entityId entity
                      sType = fieldSqlType $ entityId entity
                      autoIncrementText = case (sType, defText) of
                        (SqlInt64, Nothing) -> " AUTO_INCREMENT"
                        _ -> ""
                      maxlen = findMaxLenOfField (entityId entity)
                  in concat
                         [ escapeDBName $ fieldDB $ entityId entity
                         , " " <> showSqlType sType maxlen False
                         , " NOT NULL"
                         , autoIncrementText
                         , " PRIMARY KEY"
                         ]

-- | Find out the type of a column.
findTypeOfColumn :: [EntityDef] -> DBName -> DBName -> (DBName, FieldType)
findTypeOfColumn allDefs name col =
    maybe (error $ "Could not find type of column " ++
                   show col ++ " on table " ++ show name ++
                   " (allDefs = " ++ show allDefs ++ ")")
          ((,) col) $ do
            entDef   <- find ((== name) . entityDB) allDefs
            fieldDef <- find ((== col)  . fieldDB) (entityFields entDef)
            return (fieldType fieldDef)

-- | Find out the maxlen of a column (default to 200)
findMaxLenOfColumn :: [EntityDef] -> DBName -> DBName -> (DBName, Integer)
findMaxLenOfColumn allDefs name col =
   maybe (col, 200)
         ((,) col) $ do
           entDef     <- find ((== name) . entityDB) allDefs
           fieldDef   <- find ((== col) . fieldDB) (entityFields entDef)
           findMaxLenOfField fieldDef

-- | Find out the maxlen of a field
findMaxLenOfField :: FieldDef -> Maybe Integer
findMaxLenOfField fieldDef = do
    maxLenAttr <- find ((T.isPrefixOf "maxlen=") . T.toLower) (fieldAttrs fieldDef)
    readMaybe . T.unpack . T.drop 7 $ maxLenAttr

-- | Helper for 'AddReference' that finds out the which primary key columns to reference.
addReference :: [EntityDef] -> DBName -> DBName -> DBName -> AlterColumn
addReference allDefs fkeyname reftable cname = AddReference reftable fkeyname [cname] referencedColumns
    where
      referencedColumns = maybe (error $ "Could not find ID of entity " ++ show reftable
                                  ++ " (allDefs = " ++ show allDefs ++ ")")
                                id $ do
                                  entDef <- find ((== reftable) . entityDB) allDefs
                                  return $ map fieldDB $ entityKeyFields entDef

data AlterColumn = Change Column
                 | Add' Column
                 | Drop
                 | Default String
                 | NoDefault
                 | Update' String
                 -- | See the definition of the 'showAlter' function to see how these fields are used.
                 | AddReference
                    DBName -- Referenced table
                    DBName -- Foreign key name
                    [DBName] -- Referencing columns
                    [DBName] -- Referenced columns
                 | DropReference DBName

type AlterColumn' = (DBName, AlterColumn)

data AlterTable = AddUniqueConstraint DBName [(DBName, FieldType, Integer)]
                | DropUniqueConstraint DBName

data AlterDB = AddTable String
             | AlterColumn DBName AlterColumn'
             | AlterTable DBName AlterTable


udToPair :: UniqueDef -> (DBName, [DBName])
udToPair ud = (uniqueDBName ud, map snd $ uniqueFields ud)

----------------------------------------------------------------------


-- | Returns all of the 'Column'@s@ in the given table currently
-- in the database.
getColumns :: MySQL.ConnectInfo
           -> (Text -> IO Statement)
           -> EntityDef
           -> IO ( [Either Text (Either Column (DBName, [DBName]))] -- ID column
                 , [Either Text (Either Column (DBName, [DBName]))] -- everything else
                 )
getColumns connectInfo getter def = do
    -- Find out ID column.
    stmtIdClmn <- getter "SELECT COLUMN_NAME, \
                                 \IS_NULLABLE, \
                                 \DATA_TYPE, \
                                 \COLUMN_DEFAULT \
                          \FROM INFORMATION_SCHEMA.COLUMNS \
                          \WHERE TABLE_SCHEMA = ? \
                            \AND TABLE_NAME   = ? \
                            \AND COLUMN_NAME  = ?"
    inter1 <- with (stmtQuery stmtIdClmn vals) ($$ CL.consume)
    ids <- runResourceT $ CL.sourceList inter1 $$ helperClmns -- avoid nested queries

    -- Find out all columns.
    stmtClmns <- getter "SELECT COLUMN_NAME, \
                               \IS_NULLABLE, \
                               \DATA_TYPE, \
                               \COLUMN_TYPE, \
                               \CHARACTER_MAXIMUM_LENGTH, \
                               \NUMERIC_PRECISION, \
                               \NUMERIC_SCALE, \
                               \COLUMN_DEFAULT \
                        \FROM INFORMATION_SCHEMA.COLUMNS \
                        \WHERE TABLE_SCHEMA = ? \
                          \AND TABLE_NAME   = ? \
                          \AND COLUMN_NAME <> ?"
    inter2 <- with (stmtQuery stmtClmns vals) ($$ CL.consume)
    cs <- runResourceT $ CL.sourceList inter2 $$ helperClmns -- avoid nested queries

    -- Find out the constraints.
    stmtCntrs <- getter "SELECT CONSTRAINT_NAME, \
                               \COLUMN_NAME \
                        \FROM INFORMATION_SCHEMA.KEY_COLUMN_USAGE \
                        \WHERE TABLE_SCHEMA = ? \
                          \AND TABLE_NAME   = ? \
                          \AND COLUMN_NAME <> ? \
                          \AND CONSTRAINT_NAME <> 'PRIMARY' \
                          \AND REFERENCED_TABLE_SCHEMA IS NULL \
                        \ORDER BY CONSTRAINT_NAME, \
                                 \COLUMN_NAME"
    us <- with (stmtQuery stmtCntrs vals) ($$ helperCntrs)

    -- Return both
    return (ids, cs ++ us)
  where
    vals = [ PersistText $ pack $ MySQL.connectDatabase connectInfo
           , PersistText $ unDBName $ entityDB def
           , PersistText $ unDBName $ fieldDB $ entityId def ]

    helperClmns = CL.mapM getIt =$ CL.consume
        where
          getIt = fmap (either Left (Right . Left)) .
                  liftIO .
                  getColumn connectInfo getter (entityDB def)

    helperCntrs = do
      let check [ PersistText cntrName
                , PersistText clmnName] = return ( cntrName, clmnName )
          check other = fail $ "helperCntrs: unexpected " ++ show other
      rows <- mapM check =<< CL.consume
      return $ map (Right . Right . (DBName . fst . head &&& map (DBName . snd)))
             $ groupBy ((==) `on` fst) rows


-- | Get the information about a column in a table.
getColumn :: MySQL.ConnectInfo
          -> (Text -> IO Statement)
          -> DBName
          -> [PersistValue]
          -> IO (Either Text Column)
getColumn connectInfo getter tname [ PersistText cname
                                   , PersistText null_
                                   , PersistText dataType
                                   , PersistText colType
                                   , colMaxLen
                                   , colPrecision
                                   , colScale
                                   , default'] =
    fmap (either (Left . pack) Right) $
    runExceptT $ do
      -- Default value
      default_ <- case default' of
                    PersistNull   -> return Nothing
                    PersistText t -> return (Just t)
                    PersistByteString bs ->
                      case T.decodeUtf8' bs of
                        Left exc -> fail $ "Invalid default column: " ++
                                           show default' ++ " (error: " ++
                                           show exc ++ ")"
                        Right t  -> return (Just t)
                    _ -> fail $ "Invalid default column: " ++ show default'

      -- Foreign key (if any)
      stmt <- lift $ getter "SELECT REFERENCED_TABLE_NAME, \
                                   \CONSTRAINT_NAME, \
                                   \ORDINAL_POSITION \
                            \FROM INFORMATION_SCHEMA.KEY_COLUMN_USAGE \
                            \WHERE TABLE_SCHEMA = ? \
                              \AND TABLE_NAME   = ? \
                              \AND COLUMN_NAME  = ? \
                              \AND REFERENCED_TABLE_SCHEMA = ? \
                            \ORDER BY CONSTRAINT_NAME, \
                                     \COLUMN_NAME"
      let vars = [ PersistText $ pack $ MySQL.connectDatabase connectInfo
                 , PersistText $ unDBName $ tname
                 , PersistText cname
                 , PersistText $ pack $ MySQL.connectDatabase connectInfo ]
      cntrs <- with (stmtQuery stmt vars) ($$ CL.consume)
      ref <- case cntrs of
               [] -> return Nothing
               [[PersistText tab, PersistText ref, PersistInt64 pos]] ->
                   return $ if pos == 1 then Just (DBName tab, DBName ref) else Nothing
               _ -> fail "MySQL.getColumn/getRef: never here"

      let colMaxLen' = case colMaxLen of
            PersistInt64 l -> Just (fromIntegral l)
            _ -> Nothing
          ci = ColumnInfo
            { ciColumnType = colType
            , ciMaxLength = colMaxLen'
            , ciNumericPrecision = colPrecision
            , ciNumericScale = colScale
            }
      (typ, maxLen) <- parseColumnType dataType ci
      -- Okay!
      return Column
        { cName = DBName $ cname
        , cNull = null_ == "YES"
        , cSqlType = typ
        , cDefault = default_
        , cDefaultConstraintName = Nothing
        , cMaxLen = maxLen
        , cReference = ref
        }

getColumn _ _ _ x =
    return $ Left $ pack $ "Invalid result from INFORMATION_SCHEMA: " ++ show x

-- | Extra column information from MySQL schema
data ColumnInfo = ColumnInfo
  { ciColumnType :: Text
  , ciMaxLength :: Maybe Integer
  , ciNumericPrecision :: PersistValue
  , ciNumericScale :: PersistValue
  }

-- | Parse the type of column as returned by MySQL's
-- @INFORMATION_SCHEMA@ tables.
parseColumnType :: Monad m => Text -> ColumnInfo -> m (SqlType, Maybe Integer)
-- Ints
parseColumnType "tinyint" ci | ciColumnType ci == "tinyint(1)" = return (SqlBool, Nothing)
parseColumnType "int" ci | ciColumnType ci == "int(11)"        = return (SqlInt32, Nothing)
parseColumnType "bigint" ci | ciColumnType ci == "bigint(20)"  = return (SqlInt64, Nothing)
-- Double
parseColumnType "double" _                                     = return (SqlReal, Nothing)
parseColumnType "decimal" ci                                   =
  case (ciNumericPrecision ci, ciNumericScale ci) of
    (PersistInt64 p, PersistInt64 s) ->
      return (SqlNumeric (fromIntegral p) (fromIntegral s), Nothing)
    _ ->
      fail "missing DECIMAL precision in DB schema"
-- Text
parseColumnType "varchar" ci                                   = return (SqlString, ciMaxLength ci)
parseColumnType "text" _                                       = return (SqlString, Nothing)
-- ByteString
parseColumnType "varbinary" ci                                 = return (SqlBlob, ciMaxLength ci)
parseColumnType "blob" _                                       = return (SqlBlob, Nothing)
-- Time-related
parseColumnType "time" _                                       = return (SqlTime, Nothing)
parseColumnType "datetime" _                                   = return (SqlDayTime, Nothing)
parseColumnType "date" _                                       = return (SqlDay, Nothing)

parseColumnType _ ci                                           = return (SqlOther (ciColumnType ci), Nothing)


----------------------------------------------------------------------


-- | @getAlters allDefs tblName new old@ finds out what needs to
-- be changed from @old@ to become @new@.
getAlters :: [EntityDef]
          -> DBName
          -> ([Column], [(DBName, [DBName])])
          -> ([Column], [(DBName, [DBName])])
          -> ([AlterColumn'], [AlterTable])
getAlters allDefs tblName (c1, u1) (c2, u2) =
    (getAltersC c1 c2, getAltersU u1 u2)
  where
    getAltersC [] old = concatMap dropColumn old
    getAltersC (new:news) old =
        let (alters, old') = findAlters tblName allDefs new old
         in alters ++ getAltersC news old'

    dropColumn col =
      map ((,) (cName col)) $
        [DropReference n | Just (_, n) <- [cReference col]] ++
        [Drop]

    getAltersU [] old = map (DropUniqueConstraint . fst) old
    getAltersU ((name, cols):news) old =
        case lookup name old of
            Nothing ->
                AddUniqueConstraint name (map findTypeAndMaxLen cols) : getAltersU news old
            Just ocols ->
                let old' = filter (\(x, _) -> x /= name) old
                 in if sort cols == ocols
                        then getAltersU news old'
                        else  DropUniqueConstraint name
                            : AddUniqueConstraint name (map findTypeAndMaxLen cols)
                            : getAltersU news old'
        where
          findTypeAndMaxLen col = let (col', ty) = findTypeOfColumn allDefs tblName col
                                      (_, ml) = findMaxLenOfColumn allDefs tblName col
                                   in (col', ty, ml)


-- | @findAlters newColumn oldColumns@ finds out what needs to be
-- changed in the columns @oldColumns@ for @newColumn@ to be
-- supported.
findAlters :: DBName -> [EntityDef] -> Column -> [Column] -> ([AlterColumn'], [Column])
findAlters tblName allDefs col@(Column name isNull type_ def _defConstraintName maxLen ref) cols =
    case filter ((name ==) . cName) cols of
    -- new fkey that didnt exist before
        [] -> case ref of
               Nothing -> ([(name, Add' col)],[])
               Just (tname, _b) -> let cnstr = [addReference allDefs (refName tblName name) tname name]
                                  in (map ((,) tname) (Add' col : cnstr), cols)
        Column _ isNull' type_' def' _defConstraintName' maxLen' ref':_ ->
            let -- Foreign key
                refDrop = case (ref == ref', ref') of
                            (False, Just (_, cname)) -> [(name, DropReference cname)]
                            _ -> []
                refAdd  = case (ref == ref', ref) of
                            (False, Just (tname, _cname)) -> [(tname, addReference allDefs (refName tblName name) tname name)]
                            _ -> []
                -- Type and nullability
                modType | showSqlType type_ maxLen False `ciEquals` showSqlType type_' maxLen' False && isNull == isNull' = []
                        | otherwise = [(name, Change col)]
                -- Default value
                modDef | def == def' = []
                       | otherwise   = case def of
                                         Nothing -> [(name, NoDefault)]
                                         Just s -> [(name, Default $ T.unpack s)]
            in ( refDrop ++ modType ++ modDef ++ refAdd
               , filter ((name /=) . cName) cols )

  where
    ciEquals x y = T.toCaseFold (T.pack x) == T.toCaseFold (T.pack y)

----------------------------------------------------------------------


-- | Prints the part of a @CREATE TABLE@ statement about a given
-- column.
showColumn :: Column -> String
showColumn (Column n nu t def _defConstraintName maxLen ref) = concat
    [ escapeDBName n
    , " "
    , showSqlType t maxLen True
    , " "
    , if nu then "NULL" else "NOT NULL"
    , case def of
        Nothing -> ""
        Just s -> " DEFAULT " ++ T.unpack s
    , case ref of
        Nothing -> ""
        Just (s, _) -> " REFERENCES " ++ escapeDBName s
    ]


-- | Renders an 'SqlType' in MySQL's format.
showSqlType :: SqlType
            -> Maybe Integer -- ^ @maxlen@
            -> Bool -- ^ include character set information?
            -> String
showSqlType SqlBlob    Nothing    _     = "BLOB"
showSqlType SqlBlob    (Just i)   _     = "VARBINARY(" ++ show i ++ ")"
showSqlType SqlBool    _          _     = "TINYINT(1)"
showSqlType SqlDay     _          _     = "DATE"
showSqlType SqlDayTime _          _     = "DATETIME"
showSqlType SqlInt32   _          _     = "INT(11)"
showSqlType SqlInt64   _          _     = "BIGINT"
showSqlType SqlReal    _          _     = "DOUBLE"
showSqlType (SqlNumeric s prec) _ _     = "NUMERIC(" ++ show s ++ "," ++ show prec ++ ")"
showSqlType SqlString  Nothing    True  = "TEXT CHARACTER SET utf8"
showSqlType SqlString  Nothing    False = "TEXT"
showSqlType SqlString  (Just i)   True  = "VARCHAR(" ++ show i ++ ") CHARACTER SET utf8"
showSqlType SqlString  (Just i)   False = "VARCHAR(" ++ show i ++ ")"
showSqlType SqlTime    _          _     = "TIME"
showSqlType (SqlOther t) _        _     = T.unpack t

-- | Render an action that must be done on the database.
showAlterDb :: AlterDB -> (Bool, Text)
showAlterDb (AddTable s) = (False, pack s)
showAlterDb (AlterColumn t (c, ac)) =
    (isUnsafe ac, pack $ showAlter t (c, ac))
  where
    isUnsafe Drop = True
    isUnsafe _    = False
showAlterDb (AlterTable t at) = (False, pack $ showAlterTable t at)


-- | Render an action that must be done on a table.
showAlterTable :: DBName -> AlterTable -> String
showAlterTable table (AddUniqueConstraint cname cols) = concat
    [ "ALTER TABLE "
    , escapeDBName table
    , " ADD CONSTRAINT "
    , escapeDBName cname
    , " UNIQUE("
    , intercalate "," $ map escapeDBName' cols
    , ")"
    ]
    where
      escapeDBName' (name, (FTTypeCon _ "Text"      ), maxlen) = escapeDBName name ++ "(" ++ show maxlen ++ ")"
      escapeDBName' (name, (FTTypeCon _ "String"    ), maxlen) = escapeDBName name ++ "(" ++ show maxlen ++ ")"
      escapeDBName' (name, (FTTypeCon _ "ByteString"), maxlen) = escapeDBName name ++ "(" ++ show maxlen ++ ")"
      escapeDBName' (name, _                         , _) = escapeDBName name
showAlterTable table (DropUniqueConstraint cname) = concat
    [ "ALTER TABLE "
    , escapeDBName table
    , " DROP INDEX "
    , escapeDBName cname
    ]


-- | Render an action that must be done on a column.
showAlter :: DBName -> AlterColumn' -> String
showAlter table (oldName, Change (Column n nu t def defConstraintName maxLen _ref)) =
    concat
    [ "ALTER TABLE "
    , escapeDBName table
    , " CHANGE "
    , escapeDBName oldName
    , " "
    , showColumn (Column n nu t def defConstraintName maxLen Nothing)
    ]
showAlter table (_, Add' col) =
    concat
    [ "ALTER TABLE "
    , escapeDBName table
    , " ADD COLUMN "
    , showColumn col
    ]
showAlter table (n, Drop) =
    concat
    [ "ALTER TABLE "
    , escapeDBName table
    , " DROP COLUMN "
    , escapeDBName n
    ]
showAlter table (n, Default s) =
    concat
    [ "ALTER TABLE "
    , escapeDBName table
    , " ALTER COLUMN "
    , escapeDBName n
    , " SET DEFAULT "
    , s
    ]
showAlter table (n, NoDefault) =
    concat
    [ "ALTER TABLE "
    , escapeDBName table
    , " ALTER COLUMN "
    , escapeDBName n
    , " DROP DEFAULT"
    ]
showAlter table (n, Update' s) =
    concat
    [ "UPDATE "
    , escapeDBName table
    , " SET "
    , escapeDBName n
    , "="
    , s
    , " WHERE "
    , escapeDBName n
    , " IS NULL"
    ]
showAlter table (_, AddReference reftable fkeyname t2 id2) = concat
    [ "ALTER TABLE "
    , escapeDBName table
    , " ADD CONSTRAINT "
    , escapeDBName fkeyname
    , " FOREIGN KEY("
    , intercalate "," $ map escapeDBName t2
    , ") REFERENCES "
    , escapeDBName reftable
    , "("
    , intercalate "," $ map escapeDBName id2
    , ")"
    ]
showAlter table (_, DropReference cname) = concat
    [ "ALTER TABLE "
    , escapeDBName table
    , " DROP FOREIGN KEY "
    , escapeDBName cname
    ]

refName :: DBName -> DBName -> DBName
refName (DBName table) (DBName column) =
    DBName $ T.concat [table, "_", column, "_fkey"]

----------------------------------------------------------------------


-- | Escape a database name to be included on a query.
escapeDBName :: DBName -> String
escapeDBName (DBName s) = '`' : go (T.unpack s)
    where
      go ('`':xs) = '`' : '`' : go xs
      go ( x :xs) =     x     : go xs
      go ""       = "`"

-- | Information required to connect to a MySQL database
-- using @persistent@'s generic facilities.  These values are the
-- same that are given to 'withMySQLPool'.
data MySQLConf = MySQLConf
    { myConnInfo :: MySQL.ConnectInfo
      -- ^ The connection information.
    , myPoolSize :: Int
      -- ^ How many connections should be held on the connection pool.
    } deriving Show

instance FromJSON MySQLConf where
    parseJSON v = modifyFailure ("Persistent: error loading MySQL conf: " ++) $
      flip (withObject "MySQLConf") v $ \o -> do
        database <- o .: "database"
        host     <- o .: "host"
        port     <- o .: "port"
        path     <- o .:? "path"
        user     <- o .: "user"
        password <- o .: "password"
        pool     <- o .: "poolsize"
        let ci = MySQL.defaultConnectInfo
                   { MySQL.connectHost     = host
                   , MySQL.connectPort     = port
                   , MySQL.connectPath     = case path of
                         Just p  -> p
                         Nothing -> MySQL.connectPath MySQL.defaultConnectInfo
                   , MySQL.connectUser     = user
                   , MySQL.connectPassword = password
                   , MySQL.connectDatabase = database
                   }
        return $ MySQLConf ci pool

instance PersistConfig MySQLConf where
    type PersistConfigBackend MySQLConf = SqlPersistT

    type PersistConfigPool    MySQLConf = ConnectionPool

    createPoolConfig (MySQLConf cs size) = runNoLoggingT $ createMySQLPool cs size -- FIXME

    runPool _ = runSqlPool

    loadConfig = parseJSON

    applyEnv conf = do
        env <- getEnvironment
        let maybeEnv old var = maybe old id $ lookup ("MYSQL_" ++ var) env
        return conf
          { myConnInfo =
              case myConnInfo conf of
                MySQL.ConnectInfo
                  { MySQL.connectHost     = host
                  , MySQL.connectPort     = port
                  , MySQL.connectPath     = path
                  , MySQL.connectUser     = user
                  , MySQL.connectPassword = password
                  , MySQL.connectDatabase = database
                  } -> (myConnInfo conf)
                         { MySQL.connectHost     = maybeEnv host "HOST"
                         , MySQL.connectPort     = read $ maybeEnv (show port) "PORT"
                         , MySQL.connectPath     = maybeEnv path "PATH"
                         , MySQL.connectUser     = maybeEnv user "USER"
                         , MySQL.connectPassword = maybeEnv password "PASSWORD"
                         , MySQL.connectDatabase = maybeEnv database "DATABASE"
                         }
          }

mockMigrate :: MySQL.ConnectInfo
         -> [EntityDef]
         -> (Text -> IO Statement)
         -> EntityDef
         -> IO (Either [Text] [(Bool, Text)])
mockMigrate _connectInfo allDefs _getter val = do
    let name = entityDB val
    let (newcols, udefs, fdefs) = mkColumns allDefs val
    let udspair = map udToPair udefs
    case () of
      -- Nothing found, create everything
      () -> do
        let uniques = flip concatMap udspair $ \(uname, ucols) ->
                      [ AlterTable name $
                        AddUniqueConstraint uname $
                        map (findTypeAndMaxLen name) ucols ]
        let foreigns = do
              Column { cName=cname, cReference=Just (refTblName, _a) } <- newcols
              return $ AlterColumn name (refTblName, addReference allDefs (refName name cname) refTblName cname)

        let foreignsAlt = map (\fdef -> let (childfields, parentfields) = unzip (map (\((_,b),(_,d)) -> (b,d)) (foreignFields fdef))
                                        in AlterColumn name (foreignRefTableDBName fdef, AddReference (foreignRefTableDBName fdef) (foreignConstraintNameDBName fdef) childfields parentfields)) fdefs

        return $ Right $ map showAlterDb $ (addTable newcols val): uniques ++ foreigns ++ foreignsAlt
    {- FIXME redundant, why is this here? The whole case expression is weird
      -- No errors and something found, migrate
      (_, _, ([], old')) -> do
        let excludeForeignKeys (xs,ys) = (map (\c -> case cReference c of
                                                    Just (_,fk) -> case find (\f -> fk == foreignConstraintNameDBName f) fdefs of
                                                                     Just _ -> c { cReference = Nothing }
                                                                     Nothing -> c
                                                    Nothing -> c) xs,ys)
            (acs, ats) = getAlters allDefs name (newcols, udspair) $ excludeForeignKeys $ partitionEithers old'
            acs' = map (AlterColumn name) acs
            ats' = map (AlterTable  name) ats
        return $ Right $ map showAlterDb $ acs' ++ ats'
      -- Errors
      (_, _, (errs, _)) -> return $ Left errs
    -}

      where
        findTypeAndMaxLen tblName col = let (col', ty) = findTypeOfColumn allDefs tblName col
                                            (_, ml) = findMaxLenOfColumn allDefs tblName col
                                         in (col', ty, ml)


-- | Mock a migration even when the database is not present.
-- This function will mock the migration for a database even when 
-- the actual database isn't already present in the system.
mockMigration :: Migration -> IO ()
mockMigration mig = do
  smap <- newIORef $ Map.empty
  let sqlbackend = SqlBackend { connPrepare = \_ -> do
                                             return Statement
                                                        { stmtFinalize = return ()
                                                        , stmtReset = return ()
                                                        , stmtExecute = undefined
                                                        , stmtQuery = \_ -> return $ return ()
                                                        },
                             connInsertManySql = Nothing,
                             connInsertSql = undefined,
                             connStmtMap = smap,
                             connClose = undefined,
                             connMigrateSql = mockMigrate undefined,
                             connBegin = undefined,
                             connCommit = undefined,
                             connRollback = undefined,
                             connEscapeName = undefined,
                             connNoLimit = undefined,
                             connRDBMS = undefined,
                             connLimitOffset = undefined,
                             connLogFunc = undefined,
<<<<<<< HEAD
                             connUpsertSql = undefined}
=======
                             connMaxParams = Nothing}
>>>>>>> 3aa38924
      result = runReaderT . runWriterT . runWriterT $ mig 
  resp <- result sqlbackend
  mapM_ T.putStrLn $ map snd $ snd resp<|MERGE_RESOLUTION|>--- conflicted
+++ resolved
@@ -1005,11 +1005,8 @@
                              connRDBMS = undefined,
                              connLimitOffset = undefined,
                              connLogFunc = undefined,
-<<<<<<< HEAD
-                             connUpsertSql = undefined}
-=======
+                             connUpsertSql = undefined,
                              connMaxParams = Nothing}
->>>>>>> 3aa38924
       result = runReaderT . runWriterT . runWriterT $ mig 
   resp <- result sqlbackend
   mapM_ T.putStrLn $ map snd $ snd resp