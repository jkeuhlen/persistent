{-# LANGUAGE ScopedTypeVariables #-}
{-# LANGUAGE ConstraintKinds #-}
{-# LANGUAGE GADTs #-}
{-# LANGUAGE OverloadedStrings #-}
{-# LANGUAGE TypeFamilies #-}
{-# LANGUAGE FlexibleContexts #-}
-- | A MySQL backend for @persistent@.
module Database.Persist.MySQL
    ( withMySQLPool
    , withMySQLConn
    , createMySQLPool
    , module Database.Persist.Sql
    , MySQL.ConnectInfo(..)
    , MySQLBase.SSLInfo(..)
    , MySQL.defaultConnectInfo
    , MySQLBase.defaultSSLInfo
    , MySQLConf(..)
    , mockMigration
    , insertOnDuplicateKeyUpdate
    , insertManyOnDuplicateKeyUpdate
    , SomeField(SomeField)
    , copyUnlessNull
    , copyUnlessEmpty
    , copyUnlessEq
    ) where

import Control.Arrow
import Control.Monad.Logger (MonadLogger, runNoLoggingT)
import Control.Monad.IO.Class (MonadIO (..))
import Control.Monad.Trans.Class (lift)
import Control.Monad.Trans.Except (runExceptT)
import Control.Monad.Trans.Reader (runReaderT, ReaderT, withReaderT)
import Control.Monad.Trans.Writer (runWriterT)
import Data.Either (partitionEithers)
import Data.Monoid ((<>))
import qualified Data.Monoid as Monoid
import Data.Aeson
import Data.Aeson.Types (modifyFailure)
import Data.ByteString (ByteString)
import Data.Fixed (Pico)
import Data.Function (on)
import Data.IORef
import Data.List (find, intercalate, sort, groupBy)
import Data.Pool (Pool)
import Data.Text (Text, pack)
import qualified Data.Text.IO as T
import Text.Read (readMaybe)
import System.Environment (getEnvironment)
import Data.Acquire (Acquire, mkAcquire, with)

import Data.Conduit
import qualified Blaze.ByteString.Builder.Char8 as BBB
import qualified Blaze.ByteString.Builder.ByteString as BBS
import qualified Data.Conduit.List as CL
import qualified Data.Map as Map
import qualified Data.Text as T
import qualified Data.Text.Encoding as T

import Database.Persist.Sql
import Database.Persist.Sql.Types.Internal (mkPersistBackend)
import Data.Int (Int64)

import qualified Database.MySQL.Simple        as MySQL
import qualified Database.MySQL.Simple.Param  as MySQL
import qualified Database.MySQL.Simple.Result as MySQL
import qualified Database.MySQL.Simple.Types  as MySQL

import qualified Database.MySQL.Base          as MySQLBase
import qualified Database.MySQL.Base.Types    as MySQLBase
import Control.Monad.Trans.Control (MonadBaseControl)
import Control.Monad.Trans.Resource (runResourceT)

import Prelude

-- | Create a MySQL connection pool and run the given action.
-- The pool is properly released after the action finishes using
-- it.  Note that you should not use the given 'ConnectionPool'
-- outside the action since it may be already been released.
withMySQLPool :: (MonadIO m, MonadLogger m, MonadBaseControl IO m, IsSqlBackend backend)
              => MySQL.ConnectInfo
              -- ^ Connection information.
              -> Int
              -- ^ Number of connections to be kept open in the pool.
              -> (Pool backend -> m a)
              -- ^ Action to be executed that uses the connection pool.
              -> m a
withMySQLPool ci = withSqlPool $ open' ci


-- | Create a MySQL connection pool.  Note that it's your
-- responsibility to properly close the connection pool when
-- unneeded.  Use 'withMySQLPool' for automatic resource control.
createMySQLPool :: (MonadBaseControl IO m, MonadIO m, MonadLogger m, IsSqlBackend backend)
                => MySQL.ConnectInfo
                -- ^ Connection information.
                -> Int
                -- ^ Number of connections to be kept open in the pool.
                -> m (Pool backend)
createMySQLPool ci = createSqlPool $ open' ci


-- | Same as 'withMySQLPool', but instead of opening a pool
-- of connections, only one connection is opened.
withMySQLConn :: (MonadBaseControl IO m, MonadIO m, MonadLogger m, IsSqlBackend backend)
              => MySQL.ConnectInfo
              -- ^ Connection information.
              -> (backend -> m a)
              -- ^ Action to be executed that uses the connection.
              -> m a
withMySQLConn = withSqlConn . open'


-- | Internal function that opens a connection to the MySQL
-- server.
open' :: (IsSqlBackend backend) => MySQL.ConnectInfo -> LogFunc -> IO backend
open' ci logFunc = do
    conn <- MySQL.connect ci
    MySQLBase.autocommit conn False -- disable autocommit!
    smap <- newIORef $ Map.empty
    return . mkPersistBackend $ SqlBackend
        { connPrepare    = prepare' conn
        , connStmtMap    = smap
        , connInsertSql  = insertSql'
        , connInsertManySql = Nothing
        , connUpsertSql = Nothing
        , connClose      = MySQL.close conn
        , connMigrateSql = migrate' ci
        , connBegin      = const $ MySQL.execute_ conn "start transaction" >> return ()
        , connCommit     = const $ MySQL.commit   conn
        , connRollback   = const $ MySQL.rollback conn
        , connEscapeName = pack . escapeDBName
        , connNoLimit    = "LIMIT 18446744073709551615"
        -- This noLimit is suggested by MySQL's own docs, see
        -- <http://dev.mysql.com/doc/refman/5.5/en/select.html>
        , connRDBMS      = "mysql"
        , connLimitOffset = decorateSQLWithLimitOffset "LIMIT 18446744073709551615"
        , connLogFunc    = logFunc
        , connMaxParams = Nothing
        }

-- | Prepare a query.  We don't support prepared statements, but
-- we'll do some client-side preprocessing here.
prepare' :: MySQL.Connection -> Text -> IO Statement
prepare' conn sql = do
    let query = MySQL.Query (T.encodeUtf8 sql)
    return Statement
        { stmtFinalize = return ()
        , stmtReset    = return ()
        , stmtExecute  = execute' conn query
        , stmtQuery    = withStmt' conn query
        }


-- | SQL code to be executed when inserting an entity.
insertSql' :: EntityDef -> [PersistValue] -> InsertSqlResult
insertSql' ent vals =
  let sql = pack $ concat
                [ "INSERT INTO "
                , escapeDBName $ entityDB ent
                , "("
                , intercalate "," $ map (escapeDBName . fieldDB) $ entityFields ent
                , ") VALUES("
                , intercalate "," (map (const "?") $ entityFields ent)
                , ")"
                ]
  in case entityPrimary ent of
       Just _ -> ISRManyKeys sql vals
       Nothing -> ISRInsertGet sql "SELECT LAST_INSERT_ID()"

-- | Execute an statement that doesn't return any results.
execute' :: MySQL.Connection -> MySQL.Query -> [PersistValue] -> IO Int64
execute' conn query vals = MySQL.execute conn query (map P vals)


-- | Execute an statement that does return results.  The results
-- are fetched all at once and stored into memory.
withStmt' :: MonadIO m
          => MySQL.Connection
          -> MySQL.Query
          -> [PersistValue]
          -> Acquire (Source m [PersistValue])
withStmt' conn query vals = do
    result <- mkAcquire createResult MySQLBase.freeResult
    return $ fetchRows result >>= CL.sourceList
  where
    createResult = do
      -- Execute the query
      formatted <- MySQL.formatQuery conn query (map P vals)
      MySQLBase.query conn formatted
      MySQLBase.storeResult conn

    fetchRows result = liftIO $ do
      -- Find out the type of the columns
      fields <- MySQLBase.fetchFields result
      let getters = [ maybe PersistNull (getGetter f f . Just) | f <- fields]
          convert = use getters
            where use (g:gs) (col:cols) =
                    let v  = g col
                        vs = use gs cols
                    in v `seq` vs `seq` (v:vs)
                  use _ _ = []

      -- Ready to go!
      let go acc = do
            row <- MySQLBase.fetchRow result
            case row of
              [] -> return (acc [])
              _  -> let converted = convert row
                    in converted `seq` go (acc . (converted:))
      go id


-- | @newtype@ around 'PersistValue' that supports the
-- 'MySQL.Param' type class.
newtype P = P PersistValue

instance MySQL.Param P where
    render (P (PersistText t))        = MySQL.render t
    render (P (PersistByteString bs)) = MySQL.render bs
    render (P (PersistInt64 i))       = MySQL.render i
    render (P (PersistDouble d))      = MySQL.render d
    render (P (PersistBool b))        = MySQL.render b
    render (P (PersistDay d))         = MySQL.render d
    render (P (PersistTimeOfDay t))   = MySQL.render t
    render (P (PersistUTCTime t))     = MySQL.render t
    render (P PersistNull)            = MySQL.render MySQL.Null
    render (P (PersistList l))        = MySQL.render $ listToJSON l
    render (P (PersistMap m))         = MySQL.render $ mapToJSON m
    render (P (PersistRational r))    =
      MySQL.Plain $ BBB.fromString $ show (fromRational r :: Pico)
      -- FIXME: Too Ambigous, can not select precision without information about field
    render (P (PersistDbSpecific s))    = MySQL.Plain $ BBS.fromByteString s
    render (P (PersistObjectId _))    =
        error "Refusing to serialize a PersistObjectId to a MySQL value"


-- | @Getter a@ is a function that converts an incoming value
-- into a data type @a@.
type Getter a = MySQLBase.Field -> Maybe ByteString -> a

-- | Helper to construct 'Getter'@s@ using 'MySQL.Result'.
convertPV :: MySQL.Result a => (a -> b) -> Getter b
convertPV f = (f .) . MySQL.convert

-- | Get the corresponding @'Getter' 'PersistValue'@ depending on
-- the type of the column.
getGetter :: MySQLBase.Field -> Getter PersistValue
getGetter field = go (MySQLBase.fieldType field) 
                        (MySQLBase.fieldLength field)
                            (MySQLBase.fieldCharSet field)
  where
    -- Bool
    go MySQLBase.Tiny       1 _ = convertPV PersistBool
    go MySQLBase.Tiny       _ _ = convertPV PersistInt64
    -- Int64
    go MySQLBase.Int24      _ _ = convertPV PersistInt64
    go MySQLBase.Short      _ _ = convertPV PersistInt64
    go MySQLBase.Long       _ _ = convertPV PersistInt64
    go MySQLBase.LongLong   _ _ = convertPV PersistInt64
    -- Double
    go MySQLBase.Float      _ _ = convertPV PersistDouble
    go MySQLBase.Double     _ _ = convertPV PersistDouble
    go MySQLBase.Decimal    _ _ = convertPV PersistDouble
    go MySQLBase.NewDecimal _ _ = convertPV PersistDouble

    -- ByteString and Text

    -- The MySQL C client (and by extension the Haskell mysql package) doesn't distinguish between binary and non-binary string data at the type level.
    -- (e.g. both BLOB and TEXT have the MySQLBase.Blob type).
    -- Instead, the character set distinguishes them. Binary data uses character set number 63.
    -- See https://dev.mysql.com/doc/refman/5.6/en/c-api-data-structures.html (Search for "63")
    go MySQLBase.VarChar    _ 63 = convertPV PersistByteString
    go MySQLBase.VarString  _ 63 = convertPV PersistByteString
    go MySQLBase.String     _ 63 = convertPV PersistByteString

    go MySQLBase.VarChar    _ _  = convertPV PersistText
    go MySQLBase.VarString  _ _  = convertPV PersistText
    go MySQLBase.String     _ _  = convertPV PersistText
    
    go MySQLBase.Blob       _ 63 = convertPV PersistByteString
    go MySQLBase.TinyBlob   _ 63 = convertPV PersistByteString
    go MySQLBase.MediumBlob _ 63 = convertPV PersistByteString
    go MySQLBase.LongBlob   _ 63 = convertPV PersistByteString

    go MySQLBase.Blob       _ _  = convertPV PersistText
    go MySQLBase.TinyBlob   _ _  = convertPV PersistText
    go MySQLBase.MediumBlob _ _  = convertPV PersistText
    go MySQLBase.LongBlob   _ _  = convertPV PersistText

    -- Time-related
    go MySQLBase.Time       _ _  = convertPV PersistTimeOfDay
    go MySQLBase.DateTime   _ _  = convertPV PersistUTCTime
    go MySQLBase.Timestamp  _ _  = convertPV PersistUTCTime
    go MySQLBase.Date       _ _  = convertPV PersistDay
    go MySQLBase.NewDate    _ _  = convertPV PersistDay
    go MySQLBase.Year       _ _  = convertPV PersistDay
    -- Null
    go MySQLBase.Null       _ _  = \_ _ -> PersistNull
    -- Controversial conversions
    go MySQLBase.Set        _ _  = convertPV PersistText
    go MySQLBase.Enum       _ _  = convertPV PersistText
    -- Conversion using PersistDbSpecific
    go MySQLBase.Geometry   _ _  = \_ m ->
      case m of
        Just g -> PersistDbSpecific g
        Nothing -> error "Unexpected null in database specific value"
    -- Unsupported
    go other _ _ = error $ "MySQL.getGetter: type " ++
                      show other ++ " not supported."



----------------------------------------------------------------------


-- | Create the migration plan for the given 'PersistEntity'
-- @val@.
migrate' :: MySQL.ConnectInfo
         -> [EntityDef]
         -> (Text -> IO Statement)
         -> EntityDef
         -> IO (Either [Text] [(Bool, Text)])
migrate' connectInfo allDefs getter val = do
    let name = entityDB val
    (idClmn, old) <- getColumns connectInfo getter val
    let (newcols, udefs, fdefs) = mkColumns allDefs val
    let udspair = map udToPair udefs
    case (idClmn, old, partitionEithers old) of
      -- Nothing found, create everything
      ([], [], _) -> do
        let uniques = flip concatMap udspair $ \(uname, ucols) ->
                      [ AlterTable name $
                        AddUniqueConstraint uname $
                        map (findTypeAndMaxLen name) ucols ]
        let foreigns = do
              Column { cName=cname, cReference=Just (refTblName, _a) } <- newcols
              return $ AlterColumn name (refTblName, addReference allDefs (refName name cname) refTblName cname)
                 
        let foreignsAlt = map (\fdef -> let (childfields, parentfields) = unzip (map (\((_,b),(_,d)) -> (b,d)) (foreignFields fdef)) 
                                        in AlterColumn name (foreignRefTableDBName fdef, AddReference (foreignRefTableDBName fdef) (foreignConstraintNameDBName fdef) childfields parentfields)) fdefs
        
        return $ Right $ map showAlterDb $ (addTable newcols val): uniques ++ foreigns ++ foreignsAlt
      -- No errors and something found, migrate
      (_, _, ([], old')) -> do
        let excludeForeignKeys (xs,ys) = (map (\c -> case cReference c of
                                                    Just (_,fk) -> case find (\f -> fk == foreignConstraintNameDBName f) fdefs of
                                                                     Just _ -> c { cReference = Nothing }
                                                                     Nothing -> c
                                                    Nothing -> c) xs,ys)
            (acs, ats) = getAlters allDefs name (newcols, udspair) $ excludeForeignKeys $ partitionEithers old'
            acs' = map (AlterColumn name) acs
            ats' = map (AlterTable  name) ats
        return $ Right $ map showAlterDb $ acs' ++ ats'
      -- Errors
      (_, _, (errs, _)) -> return $ Left errs

      where
        findTypeAndMaxLen tblName col = let (col', ty) = findTypeOfColumn allDefs tblName col
                                            (_, ml) = findMaxLenOfColumn allDefs tblName col
                                         in (col', ty, ml)

addTable :: [Column] -> EntityDef -> AlterDB
addTable cols entity = AddTable $ concat
           -- Lower case e: see Database.Persist.Sql.Migration
           [ "CREATe TABLE "
           , escapeDBName name
           , "("
           , idtxt
           , if null cols then [] else ","
           , intercalate "," $ map showColumn cols
           , ")"
           ]
    where
      name = entityDB entity
      idtxt = case entityPrimary entity of
                Just pdef -> concat [" PRIMARY KEY (", intercalate "," $ map (escapeDBName . fieldDB) $ compositeFields pdef, ")"]
                Nothing ->
                  let defText = defaultAttribute $ fieldAttrs $ entityId entity
                      sType = fieldSqlType $ entityId entity
                      autoIncrementText = case (sType, defText) of
                        (SqlInt64, Nothing) -> " AUTO_INCREMENT"
                        _ -> ""
                      maxlen = findMaxLenOfField (entityId entity)
                  in concat
                         [ escapeDBName $ fieldDB $ entityId entity
                         , " " <> showSqlType sType maxlen False
                         , " NOT NULL"
                         , autoIncrementText
                         , " PRIMARY KEY"
                         ]

-- | Find out the type of a column.
findTypeOfColumn :: [EntityDef] -> DBName -> DBName -> (DBName, FieldType)
findTypeOfColumn allDefs name col =
    maybe (error $ "Could not find type of column " ++
                   show col ++ " on table " ++ show name ++
                   " (allDefs = " ++ show allDefs ++ ")")
          ((,) col) $ do
            entDef   <- find ((== name) . entityDB) allDefs
            fieldDef <- find ((== col)  . fieldDB) (entityFields entDef)
            return (fieldType fieldDef)

-- | Find out the maxlen of a column (default to 200)
findMaxLenOfColumn :: [EntityDef] -> DBName -> DBName -> (DBName, Integer)
findMaxLenOfColumn allDefs name col =
   maybe (col, 200)
         ((,) col) $ do
           entDef     <- find ((== name) . entityDB) allDefs
           fieldDef   <- find ((== col) . fieldDB) (entityFields entDef)
           findMaxLenOfField fieldDef

-- | Find out the maxlen of a field
findMaxLenOfField :: FieldDef -> Maybe Integer
findMaxLenOfField fieldDef = do
    maxLenAttr <- find ((T.isPrefixOf "maxlen=") . T.toLower) (fieldAttrs fieldDef)
    readMaybe . T.unpack . T.drop 7 $ maxLenAttr

-- | Helper for 'AddReference' that finds out the which primary key columns to reference.
addReference :: [EntityDef] -> DBName -> DBName -> DBName -> AlterColumn
addReference allDefs fkeyname reftable cname = AddReference reftable fkeyname [cname] referencedColumns
    where
      referencedColumns = maybe (error $ "Could not find ID of entity " ++ show reftable
                                  ++ " (allDefs = " ++ show allDefs ++ ")")
                                id $ do
                                  entDef <- find ((== reftable) . entityDB) allDefs
                                  return $ map fieldDB $ entityKeyFields entDef

data AlterColumn = Change Column
                 | Add' Column
                 | Drop
                 | Default String
                 | NoDefault
                 | Update' String
                 -- | See the definition of the 'showAlter' function to see how these fields are used.
                 | AddReference
                    DBName -- Referenced table
                    DBName -- Foreign key name
                    [DBName] -- Referencing columns
                    [DBName] -- Referenced columns
                 | DropReference DBName

type AlterColumn' = (DBName, AlterColumn)

data AlterTable = AddUniqueConstraint DBName [(DBName, FieldType, Integer)]
                | DropUniqueConstraint DBName

data AlterDB = AddTable String
             | AlterColumn DBName AlterColumn'
             | AlterTable DBName AlterTable


udToPair :: UniqueDef -> (DBName, [DBName])
udToPair ud = (uniqueDBName ud, map snd $ uniqueFields ud)

----------------------------------------------------------------------


-- | Returns all of the 'Column'@s@ in the given table currently
-- in the database.
getColumns :: MySQL.ConnectInfo
           -> (Text -> IO Statement)
           -> EntityDef
           -> IO ( [Either Text (Either Column (DBName, [DBName]))] -- ID column
                 , [Either Text (Either Column (DBName, [DBName]))] -- everything else
                 )
getColumns connectInfo getter def = do
    -- Find out ID column.
    stmtIdClmn <- getter "SELECT COLUMN_NAME, \
                                 \IS_NULLABLE, \
                                 \DATA_TYPE, \
                                 \COLUMN_DEFAULT \
                          \FROM INFORMATION_SCHEMA.COLUMNS \
                          \WHERE TABLE_SCHEMA = ? \
                            \AND TABLE_NAME   = ? \
                            \AND COLUMN_NAME  = ?"
    inter1 <- with (stmtQuery stmtIdClmn vals) ($$ CL.consume)
    ids <- runResourceT $ CL.sourceList inter1 $$ helperClmns -- avoid nested queries

    -- Find out all columns.
    stmtClmns <- getter "SELECT COLUMN_NAME, \
                               \IS_NULLABLE, \
                               \DATA_TYPE, \
                               \COLUMN_TYPE, \
                               \CHARACTER_MAXIMUM_LENGTH, \
                               \NUMERIC_PRECISION, \
                               \NUMERIC_SCALE, \
                               \COLUMN_DEFAULT \
                        \FROM INFORMATION_SCHEMA.COLUMNS \
                        \WHERE TABLE_SCHEMA = ? \
                          \AND TABLE_NAME   = ? \
                          \AND COLUMN_NAME <> ?"
    inter2 <- with (stmtQuery stmtClmns vals) ($$ CL.consume)
    cs <- runResourceT $ CL.sourceList inter2 $$ helperClmns -- avoid nested queries

    -- Find out the constraints.
    stmtCntrs <- getter "SELECT CONSTRAINT_NAME, \
                               \COLUMN_NAME \
                        \FROM INFORMATION_SCHEMA.KEY_COLUMN_USAGE \
                        \WHERE TABLE_SCHEMA = ? \
                          \AND TABLE_NAME   = ? \
                          \AND COLUMN_NAME <> ? \
                          \AND CONSTRAINT_NAME <> 'PRIMARY' \
                          \AND REFERENCED_TABLE_SCHEMA IS NULL \
                        \ORDER BY CONSTRAINT_NAME, \
                                 \COLUMN_NAME"
    us <- with (stmtQuery stmtCntrs vals) ($$ helperCntrs)

    -- Return both
    return (ids, cs ++ us)
  where
    vals = [ PersistText $ pack $ MySQL.connectDatabase connectInfo
           , PersistText $ unDBName $ entityDB def
           , PersistText $ unDBName $ fieldDB $ entityId def ]

    helperClmns = CL.mapM getIt =$ CL.consume
        where
          getIt = fmap (either Left (Right . Left)) .
                  liftIO .
                  getColumn connectInfo getter (entityDB def)

    helperCntrs = do
      let check [ PersistText cntrName
                , PersistText clmnName] = return ( cntrName, clmnName )
          check other = fail $ "helperCntrs: unexpected " ++ show other
      rows <- mapM check =<< CL.consume
      return $ map (Right . Right . (DBName . fst . head &&& map (DBName . snd)))
             $ groupBy ((==) `on` fst) rows


-- | Get the information about a column in a table.
getColumn :: MySQL.ConnectInfo
          -> (Text -> IO Statement)
          -> DBName
          -> [PersistValue]
          -> IO (Either Text Column)
getColumn connectInfo getter tname [ PersistText cname
                                   , PersistText null_
                                   , PersistText dataType
                                   , PersistText colType
                                   , colMaxLen
                                   , colPrecision
                                   , colScale
                                   , default'] =
    fmap (either (Left . pack) Right) $
    runExceptT $ do
      -- Default value
      default_ <- case default' of
                    PersistNull   -> return Nothing
                    PersistText t -> return (Just t)
                    PersistByteString bs ->
                      case T.decodeUtf8' bs of
                        Left exc -> fail $ "Invalid default column: " ++
                                           show default' ++ " (error: " ++
                                           show exc ++ ")"
                        Right t  -> return (Just t)
                    _ -> fail $ "Invalid default column: " ++ show default'

      -- Foreign key (if any)
      stmt <- lift $ getter "SELECT REFERENCED_TABLE_NAME, \
                                   \CONSTRAINT_NAME, \
                                   \ORDINAL_POSITION \
                            \FROM INFORMATION_SCHEMA.KEY_COLUMN_USAGE \
                            \WHERE TABLE_SCHEMA = ? \
                              \AND TABLE_NAME   = ? \
                              \AND COLUMN_NAME  = ? \
                              \AND REFERENCED_TABLE_SCHEMA = ? \
                            \ORDER BY CONSTRAINT_NAME, \
                                     \COLUMN_NAME"
      let vars = [ PersistText $ pack $ MySQL.connectDatabase connectInfo
                 , PersistText $ unDBName $ tname
                 , PersistText cname
                 , PersistText $ pack $ MySQL.connectDatabase connectInfo ]
      cntrs <- with (stmtQuery stmt vars) ($$ CL.consume)
      ref <- case cntrs of
               [] -> return Nothing
               [[PersistText tab, PersistText ref, PersistInt64 pos]] ->
                   return $ if pos == 1 then Just (DBName tab, DBName ref) else Nothing
               _ -> fail "MySQL.getColumn/getRef: never here"

      let colMaxLen' = case colMaxLen of
            PersistInt64 l -> Just (fromIntegral l)
            _ -> Nothing
          ci = ColumnInfo
            { ciColumnType = colType
            , ciMaxLength = colMaxLen'
            , ciNumericPrecision = colPrecision
            , ciNumericScale = colScale
            }
      (typ, maxLen) <- parseColumnType dataType ci
      -- Okay!
      return Column
        { cName = DBName $ cname
        , cNull = null_ == "YES"
        , cSqlType = typ
        , cDefault = default_
        , cDefaultConstraintName = Nothing
        , cMaxLen = maxLen
        , cReference = ref
        }

getColumn _ _ _ x =
    return $ Left $ pack $ "Invalid result from INFORMATION_SCHEMA: " ++ show x

-- | Extra column information from MySQL schema
data ColumnInfo = ColumnInfo
  { ciColumnType :: Text
  , ciMaxLength :: Maybe Integer
  , ciNumericPrecision :: PersistValue
  , ciNumericScale :: PersistValue
  }

-- | Parse the type of column as returned by MySQL's
-- @INFORMATION_SCHEMA@ tables.
parseColumnType :: Monad m => Text -> ColumnInfo -> m (SqlType, Maybe Integer)
-- Ints
parseColumnType "tinyint" ci | ciColumnType ci == "tinyint(1)" = return (SqlBool, Nothing)
parseColumnType "int" ci | ciColumnType ci == "int(11)"        = return (SqlInt32, Nothing)
parseColumnType "bigint" ci | ciColumnType ci == "bigint(20)"  = return (SqlInt64, Nothing)
-- Double
parseColumnType "double" _                                     = return (SqlReal, Nothing)
parseColumnType "decimal" ci                                   =
  case (ciNumericPrecision ci, ciNumericScale ci) of
    (PersistInt64 p, PersistInt64 s) ->
      return (SqlNumeric (fromIntegral p) (fromIntegral s), Nothing)
    _ ->
      fail "missing DECIMAL precision in DB schema"
-- Text
parseColumnType "varchar" ci                                   = return (SqlString, ciMaxLength ci)
parseColumnType "text" _                                       = return (SqlString, Nothing)
parseColumnType "mediumtext" _                                 = return (SqlString, Nothing)
parseColumnType "longtext" _                                   = return (SqlString, Nothing)
-- ByteString
parseColumnType "varbinary" ci                                 = return (SqlBlob, ciMaxLength ci)
parseColumnType "blob" _                                       = return (SqlBlob, Nothing)
parseColumnType "mediumblob" _                                 = return (SqlBlob, Nothing)
parseColumnType "longblob" _                                   = return (SqlBlob, Nothing)
-- Time-related
parseColumnType "time" _                                       = return (SqlTime, Nothing)
parseColumnType "datetime" _                                   = return (SqlDayTime, Nothing)
parseColumnType "date" _                                       = return (SqlDay, Nothing)

parseColumnType _ ci                                           = return (SqlOther (ciColumnType ci), Nothing)


----------------------------------------------------------------------


-- | @getAlters allDefs tblName new old@ finds out what needs to
-- be changed from @old@ to become @new@.
getAlters :: [EntityDef]
          -> DBName
          -> ([Column], [(DBName, [DBName])])
          -> ([Column], [(DBName, [DBName])])
          -> ([AlterColumn'], [AlterTable])
getAlters allDefs tblName (c1, u1) (c2, u2) =
    (getAltersC c1 c2, getAltersU u1 u2)
  where
    getAltersC [] old = concatMap dropColumn old
    getAltersC (new:news) old =
        let (alters, old') = findAlters tblName allDefs new old
         in alters ++ getAltersC news old'

    dropColumn col =
      map ((,) (cName col)) $
        [DropReference n | Just (_, n) <- [cReference col]] ++
        [Drop]

    getAltersU [] old = map (DropUniqueConstraint . fst) old
    getAltersU ((name, cols):news) old =
        case lookup name old of
            Nothing ->
                AddUniqueConstraint name (map findTypeAndMaxLen cols) : getAltersU news old
            Just ocols ->
                let old' = filter (\(x, _) -> x /= name) old
                 in if sort cols == ocols
                        then getAltersU news old'
                        else  DropUniqueConstraint name
                            : AddUniqueConstraint name (map findTypeAndMaxLen cols)
                            : getAltersU news old'
        where
          findTypeAndMaxLen col = let (col', ty) = findTypeOfColumn allDefs tblName col
                                      (_, ml) = findMaxLenOfColumn allDefs tblName col
                                   in (col', ty, ml)


-- | @findAlters newColumn oldColumns@ finds out what needs to be
-- changed in the columns @oldColumns@ for @newColumn@ to be
-- supported.
findAlters :: DBName -> [EntityDef] -> Column -> [Column] -> ([AlterColumn'], [Column])
findAlters tblName allDefs col@(Column name isNull type_ def _defConstraintName maxLen ref) cols =
    case filter ((name ==) . cName) cols of
    -- new fkey that didnt exist before
        [] -> case ref of
               Nothing -> ([(name, Add' col)],[])
               Just (tname, _b) -> let cnstr = [addReference allDefs (refName tblName name) tname name]
                                  in (map ((,) tname) (Add' col : cnstr), cols)
        Column _ isNull' type_' def' _defConstraintName' maxLen' ref':_ ->
            let -- Foreign key
                refDrop = case (ref == ref', ref') of
                            (False, Just (_, cname)) -> [(name, DropReference cname)]
                            _ -> []
                refAdd  = case (ref == ref', ref) of
                            (False, Just (tname, _cname)) -> [(tname, addReference allDefs (refName tblName name) tname name)]
                            _ -> []
                -- Type and nullability
                modType | showSqlType type_ maxLen False `ciEquals` showSqlType type_' maxLen' False && isNull == isNull' = []
                        | otherwise = [(name, Change col)]
                -- Default value
                -- Avoid DEFAULT NULL, since it is always unnecessary, and is an error for text/blob fields
                modDef | def == def' = []
                       | otherwise   = case def of
                                         Nothing -> [(name, NoDefault)]
                                         Just s -> if T.toUpper s == "NULL" then []
                                                   else [(name, Default $ T.unpack s)]
            in ( refDrop ++ modType ++ modDef ++ refAdd
               , filter ((name /=) . cName) cols )

  where
    ciEquals x y = T.toCaseFold (T.pack x) == T.toCaseFold (T.pack y)

----------------------------------------------------------------------


-- | Prints the part of a @CREATE TABLE@ statement about a given
-- column.
showColumn :: Column -> String
showColumn (Column n nu t def _defConstraintName maxLen ref) = concat
    [ escapeDBName n
    , " "
    , showSqlType t maxLen True
    , " "
    , if nu then "NULL" else "NOT NULL"
    , case def of
        Nothing -> ""
        Just s -> -- Avoid DEFAULT NULL, since it is always unnecessary, and is an error for text/blob fields
                  if T.toUpper s == "NULL" then ""
                  else " DEFAULT " ++ T.unpack s
    , case ref of
        Nothing -> ""
        Just (s, _) -> " REFERENCES " ++ escapeDBName s
    ]


-- | Renders an 'SqlType' in MySQL's format.
showSqlType :: SqlType
            -> Maybe Integer -- ^ @maxlen@
            -> Bool -- ^ include character set information?
            -> String
showSqlType SqlBlob    Nothing    _     = "BLOB"
showSqlType SqlBlob    (Just i)   _     = "VARBINARY(" ++ show i ++ ")"
showSqlType SqlBool    _          _     = "TINYINT(1)"
showSqlType SqlDay     _          _     = "DATE"
showSqlType SqlDayTime _          _     = "DATETIME"
showSqlType SqlInt32   _          _     = "INT(11)"
showSqlType SqlInt64   _          _     = "BIGINT"
showSqlType SqlReal    _          _     = "DOUBLE"
showSqlType (SqlNumeric s prec) _ _     = "NUMERIC(" ++ show s ++ "," ++ show prec ++ ")"
showSqlType SqlString  Nothing    True  = "TEXT CHARACTER SET utf8"
showSqlType SqlString  Nothing    False = "TEXT"
showSqlType SqlString  (Just i)   True  = "VARCHAR(" ++ show i ++ ") CHARACTER SET utf8"
showSqlType SqlString  (Just i)   False = "VARCHAR(" ++ show i ++ ")"
showSqlType SqlTime    _          _     = "TIME"
showSqlType (SqlOther t) _        _     = T.unpack t

-- | Render an action that must be done on the database.
showAlterDb :: AlterDB -> (Bool, Text)
showAlterDb (AddTable s) = (False, pack s)
showAlterDb (AlterColumn t (c, ac)) =
    (isUnsafe ac, pack $ showAlter t (c, ac))
  where
    isUnsafe Drop = True
    isUnsafe _    = False
showAlterDb (AlterTable t at) = (False, pack $ showAlterTable t at)


-- | Render an action that must be done on a table.
showAlterTable :: DBName -> AlterTable -> String
showAlterTable table (AddUniqueConstraint cname cols) = concat
    [ "ALTER TABLE "
    , escapeDBName table
    , " ADD CONSTRAINT "
    , escapeDBName cname
    , " UNIQUE("
    , intercalate "," $ map escapeDBName' cols
    , ")"
    ]
    where
      escapeDBName' (name, (FTTypeCon _ "Text"      ), maxlen) = escapeDBName name ++ "(" ++ show maxlen ++ ")"
      escapeDBName' (name, (FTTypeCon _ "String"    ), maxlen) = escapeDBName name ++ "(" ++ show maxlen ++ ")"
      escapeDBName' (name, (FTTypeCon _ "ByteString"), maxlen) = escapeDBName name ++ "(" ++ show maxlen ++ ")"
      escapeDBName' (name, _                         , _) = escapeDBName name
showAlterTable table (DropUniqueConstraint cname) = concat
    [ "ALTER TABLE "
    , escapeDBName table
    , " DROP INDEX "
    , escapeDBName cname
    ]


-- | Render an action that must be done on a column.
showAlter :: DBName -> AlterColumn' -> String
showAlter table (oldName, Change (Column n nu t def defConstraintName maxLen _ref)) =
    concat
    [ "ALTER TABLE "
    , escapeDBName table
    , " CHANGE "
    , escapeDBName oldName
    , " "
    , showColumn (Column n nu t def defConstraintName maxLen Nothing)
    ]
showAlter table (_, Add' col) =
    concat
    [ "ALTER TABLE "
    , escapeDBName table
    , " ADD COLUMN "
    , showColumn col
    ]
showAlter table (n, Drop) =
    concat
    [ "ALTER TABLE "
    , escapeDBName table
    , " DROP COLUMN "
    , escapeDBName n
    ]
showAlter table (n, Default s) =
    concat
    [ "ALTER TABLE "
    , escapeDBName table
    , " ALTER COLUMN "
    , escapeDBName n
    , " SET DEFAULT "
    , s
    ]
showAlter table (n, NoDefault) =
    concat
    [ "ALTER TABLE "
    , escapeDBName table
    , " ALTER COLUMN "
    , escapeDBName n
    , " DROP DEFAULT"
    ]
showAlter table (n, Update' s) =
    concat
    [ "UPDATE "
    , escapeDBName table
    , " SET "
    , escapeDBName n
    , "="
    , s
    , " WHERE "
    , escapeDBName n
    , " IS NULL"
    ]
showAlter table (_, AddReference reftable fkeyname t2 id2) = concat
    [ "ALTER TABLE "
    , escapeDBName table
    , " ADD CONSTRAINT "
    , escapeDBName fkeyname
    , " FOREIGN KEY("
    , intercalate "," $ map escapeDBName t2
    , ") REFERENCES "
    , escapeDBName reftable
    , "("
    , intercalate "," $ map escapeDBName id2
    , ")"
    ]
showAlter table (_, DropReference cname) = concat
    [ "ALTER TABLE "
    , escapeDBName table
    , " DROP FOREIGN KEY "
    , escapeDBName cname
    ]

refName :: DBName -> DBName -> DBName
refName (DBName table) (DBName column) =
    DBName $ T.concat [table, "_", column, "_fkey"]

----------------------------------------------------------------------


-- | Escape a database name to be included on a query.
escapeDBName :: DBName -> String
escapeDBName (DBName s) = '`' : go (T.unpack s)
    where
      go ('`':xs) = '`' : '`' : go xs
      go ( x :xs) =     x     : go xs
      go ""       = "`"

-- | Information required to connect to a MySQL database
-- using @persistent@'s generic facilities.  These values are the
-- same that are given to 'withMySQLPool'.
data MySQLConf = MySQLConf
    { myConnInfo :: MySQL.ConnectInfo
      -- ^ The connection information.
    , myPoolSize :: Int
      -- ^ How many connections should be held on the connection pool.
    } deriving Show

instance FromJSON MySQLConf where
    parseJSON v = modifyFailure ("Persistent: error loading MySQL conf: " ++) $
      flip (withObject "MySQLConf") v $ \o -> do
        database <- o .: "database"
        host     <- o .: "host"
        port     <- o .: "port"
        path     <- o .:? "path"
        user     <- o .: "user"
        password <- o .: "password"
        pool     <- o .: "poolsize"
        let ci = MySQL.defaultConnectInfo
                   { MySQL.connectHost     = host
                   , MySQL.connectPort     = port
                   , MySQL.connectPath     = case path of
                         Just p  -> p
                         Nothing -> MySQL.connectPath MySQL.defaultConnectInfo
                   , MySQL.connectUser     = user
                   , MySQL.connectPassword = password
                   , MySQL.connectDatabase = database
                   }
        return $ MySQLConf ci pool

instance PersistConfig MySQLConf where
    type PersistConfigBackend MySQLConf = SqlPersistT

    type PersistConfigPool    MySQLConf = ConnectionPool

    createPoolConfig (MySQLConf cs size) = runNoLoggingT $ createMySQLPool cs size -- FIXME

    runPool _ = runSqlPool

    loadConfig = parseJSON

    applyEnv conf = do
        env <- getEnvironment
        let maybeEnv old var = maybe old id $ lookup ("MYSQL_" ++ var) env
        return conf
          { myConnInfo =
              case myConnInfo conf of
                MySQL.ConnectInfo
                  { MySQL.connectHost     = host
                  , MySQL.connectPort     = port
                  , MySQL.connectPath     = path
                  , MySQL.connectUser     = user
                  , MySQL.connectPassword = password
                  , MySQL.connectDatabase = database
                  } -> (myConnInfo conf)
                         { MySQL.connectHost     = maybeEnv host "HOST"
                         , MySQL.connectPort     = read $ maybeEnv (show port) "PORT"
                         , MySQL.connectPath     = maybeEnv path "PATH"
                         , MySQL.connectUser     = maybeEnv user "USER"
                         , MySQL.connectPassword = maybeEnv password "PASSWORD"
                         , MySQL.connectDatabase = maybeEnv database "DATABASE"
                         }
          }

mockMigrate :: MySQL.ConnectInfo
         -> [EntityDef]
         -> (Text -> IO Statement)
         -> EntityDef
         -> IO (Either [Text] [(Bool, Text)])
mockMigrate _connectInfo allDefs _getter val = do
    let name = entityDB val
    let (newcols, udefs, fdefs) = mkColumns allDefs val
    let udspair = map udToPair udefs
    case () of
      -- Nothing found, create everything
      () -> do
        let uniques = flip concatMap udspair $ \(uname, ucols) ->
                      [ AlterTable name $
                        AddUniqueConstraint uname $
                        map (findTypeAndMaxLen name) ucols ]
        let foreigns = do
              Column { cName=cname, cReference=Just (refTblName, _a) } <- newcols
              return $ AlterColumn name (refTblName, addReference allDefs (refName name cname) refTblName cname)

        let foreignsAlt = map (\fdef -> let (childfields, parentfields) = unzip (map (\((_,b),(_,d)) -> (b,d)) (foreignFields fdef))
                                        in AlterColumn name (foreignRefTableDBName fdef, AddReference (foreignRefTableDBName fdef) (foreignConstraintNameDBName fdef) childfields parentfields)) fdefs

        return $ Right $ map showAlterDb $ (addTable newcols val): uniques ++ foreigns ++ foreignsAlt
    {- FIXME redundant, why is this here? The whole case expression is weird
      -- No errors and something found, migrate
      (_, _, ([], old')) -> do
        let excludeForeignKeys (xs,ys) = (map (\c -> case cReference c of
                                                    Just (_,fk) -> case find (\f -> fk == foreignConstraintNameDBName f) fdefs of
                                                                     Just _ -> c { cReference = Nothing }
                                                                     Nothing -> c
                                                    Nothing -> c) xs,ys)
            (acs, ats) = getAlters allDefs name (newcols, udspair) $ excludeForeignKeys $ partitionEithers old'
            acs' = map (AlterColumn name) acs
            ats' = map (AlterTable  name) ats
        return $ Right $ map showAlterDb $ acs' ++ ats'
      -- Errors
      (_, _, (errs, _)) -> return $ Left errs
    -}

      where
        findTypeAndMaxLen tblName col = let (col', ty) = findTypeOfColumn allDefs tblName col
                                            (_, ml) = findMaxLenOfColumn allDefs tblName col
                                         in (col', ty, ml)


-- | Mock a migration even when the database is not present.
-- This function will mock the migration for a database even when 
-- the actual database isn't already present in the system.
mockMigration :: Migration -> IO ()
mockMigration mig = do
  smap <- newIORef $ Map.empty
  let sqlbackend = SqlBackend { connPrepare = \_ -> do
                                             return Statement
                                                        { stmtFinalize = return ()
                                                        , stmtReset = return ()
                                                        , stmtExecute = undefined
                                                        , stmtQuery = \_ -> return $ return ()
                                                        },
                             connInsertManySql = Nothing,
                             connInsertSql = undefined,
                             connStmtMap = smap,
                             connClose = undefined,
                             connMigrateSql = mockMigrate undefined,
                             connBegin = undefined,
                             connCommit = undefined,
                             connRollback = undefined,
                             connEscapeName = undefined,
                             connNoLimit = undefined,
                             connRDBMS = undefined,
                             connLimitOffset = undefined,
                             connLogFunc = undefined,
                             connUpsertSql = undefined,
                             connMaxParams = Nothing}
      result = runReaderT . runWriterT . runWriterT $ mig 
  resp <- result sqlbackend
  mapM_ T.putStrLn $ map snd $ snd resp

-- | MySQL specific 'upsert'. This will prevent multiple queries, when one will
-- do.
insertOnDuplicateKeyUpdate
<<<<<<< HEAD
  :: ( backend ~ PersistEntityBackend record
     , PersistEntity record
     , MonadIO m
     , PersistStore backend
     , BackendCompatible SqlBackend backend
     )
=======
  :: (PersistEntity record, MonadIO m)
>>>>>>> bd65fcbb
  => record
  -> [Update record]
  -> ReaderT backend m ()
insertOnDuplicateKeyUpdate record =
  insertManyOnDuplicateKeyUpdate [record] []

-- | This type is used to determine how to update rows using MySQL's
-- @INSERT ON DUPLICATE KEY UPDATE@ functionality, exposed via
-- 'insertManyOnDuplicateKeyUpdate' in the library.
data SomeField record where
  SomeField :: EntityField record typ -> SomeField record
  -- ^ Copy the field directly from the record.
  CopyUnlessEq :: PersistField typ => EntityField record typ -> typ -> SomeField record
  -- ^ Only copy the field if it is not equal to the provided value.
  -- @since 2.6.2

-- | Copy the field into the database only if the value in the
-- corresponding record is non-@NULL@.
--
-- @since  2.6.2
copyUnlessNull :: PersistField typ => EntityField record (Maybe typ) -> SomeField record
copyUnlessNull field = CopyUnlessEq field Nothing

-- | Copy the field into the database only if the value in the
-- corresponding record is non-empty, where "empty" means the Monoid
-- definition for 'mempty'. Useful for 'Text', 'String', 'ByteString', etc.
--
-- The resulting 'SomeField' type is useful for the
-- 'insertManyOnDuplicateKeyUpdate' function.
--
-- @since  2.6.2
copyUnlessEmpty :: (Monoid.Monoid typ, PersistField typ) => EntityField record typ -> SomeField record
copyUnlessEmpty field = CopyUnlessEq field Monoid.mempty

-- | Copy the field into the database only if the field is not equal to the
-- provided value. This is useful to avoid copying weird nullary data into
-- the database.
--
-- The resulting 'SomeField' type is useful for the
-- 'insertManyOnDuplicateKeyUpdate' function.
--
-- @since  2.6.2
copyUnlessEq :: PersistField typ => EntityField record typ -> typ -> SomeField record
copyUnlessEq = CopyUnlessEq

-- | Do a bulk insert on the given records in the first parameter. In the event
-- that a key conflicts with a record currently in the database, the second and
-- third parameters determine what will happen.
--
-- The second parameter is a list of fields to copy from the original value.
-- This allows you to specify which fields to copy from the record you're trying 
-- to insert into the database to the preexisting row.
--
-- The third parameter is a list of updates to perform that are independent of
-- the value that is provided. You can use this to increment a counter value.
-- These updates only occur if the original record is present in the database.
--
-- === __More details on 'SomeField' usage__
--
-- The @['SomeField']@ parameter allows you to specify which fields (and
-- under which conditions) will be copied from the inserted rows. For
-- a brief example, consider the following data model and existing data set:
--
-- @
-- Item
--   name        Text
--   description Text
--   price       Double Maybe
--   quantity    Int Maybe
--
--   Primary name
-- @
-- 
-- > items:
-- > +------+-------------+-------+----------+
-- > | name | description | price | quantity |
-- > +------+-------------+-------+----------+
-- > | foo  | very good   |       |    3     |
-- > | bar  |             |  3.99 |          |
-- > +------+-------------+-------+----------+
--
-- This record type has a single natural key on @itemName@. Let's suppose
-- that we download a CSV of new items to store into the database. Here's
-- our CSV:
--
-- > name,description,price,quantity
-- > foo,,2.50,6
-- > bar,even better,,5
-- > yes,wow,,
--
-- We parse that into a list of Haskell records:
--
-- @ 
-- records = 
--   [ Item { itemName = "foo", itemDescription = ""
--          , itemPrice = Just 2.50, itemQuantity = Just 6
--          }
--   , Item "bar" "even better" Nothing (Just 5)
--   , Item "yes" "wow" Nothing Nothing
--   ]
-- @
--
-- The new CSV data is partial. It only includes __updates__ from the
-- upstream vendor. Our CSV library parses the missing description field as
-- an empty string. We don't want to override the existing description. So
-- we can use the 'copyUnlessEmpty' function to say: "Don't update when the
-- value is empty."
--
-- Likewise, the new row for @bar@ includes a quantity, but no price. We do
-- not want to overwrite the existing price in the database with a @NULL@
-- value. So we can use 'copyUnlessNull' to only copy the existing values
-- in.
--
-- The final code looks like this: 
-- @
-- 'insertManyOnDuplicateKeyUpdate' records 
--   [ 'copyUnlessEmpty' ItemDescription 
--   , 'copyUnlessNull' ItemPrice
--   , 'copyUnlessNull' ItemQuantity
--   ]
--   []
-- @
--
-- Once we run that code on the datahase, the new data set looks like this:
--
-- > items:
-- > +------+-------------+-------+----------+
-- > | name | description | price | quantity |
-- > +------+-------------+-------+----------+
-- > | foo  | very good   |  2.50 |    6     |
-- > | bar  | even better |  3.99 |    5     |
-- > | yes  | wow         |       |          |
-- > +------+-------------+-------+----------+
insertManyOnDuplicateKeyUpdate
<<<<<<< HEAD
    :: forall record backend m.
    ( backend ~ PersistEntityBackend record
    , BackendCompatible SqlBackend backend
    , PersistEntity record
    , MonadIO m
    )
    => [record] -- ^ A list of the records you want to insert, or update
    -> [SomeField record] -- ^ A list of the fields you want to copy over.
    -> [Update record] -- ^ A list of the updates to apply that aren't dependent on the record being inserted.
    -> ReaderT backend m ()
insertManyOnDuplicateKeyUpdate [] _ _ = return ()
insertManyOnDuplicateKeyUpdate records [] [] =
    withReaderT projectBackend
    . uncurry rawExecute
    $ mkInsertIgnoreQuery records
=======
  :: ( PersistEntity record
     , MonadIO m
     )
  => [record] -- ^ A list of the records you want to insert, or update
  -> [SomeField record] -- ^ A list of updates to perform based on the record being inserted.
  -> [Update record] -- ^ A list of the updates to apply that aren't dependent on the record being inserted.
  -> SqlPersistT m ()
insertManyOnDuplicateKeyUpdate [] _ _ = return ()
>>>>>>> bd65fcbb
insertManyOnDuplicateKeyUpdate records fieldValues updates =
    withReaderT projectBackend
    . uncurry rawExecute
    $ mkBulkInsertQuery records fieldValues updates

-- | This makes a special query that inserts the given rows into the
-- database without performing any updates. If there are duplicate keys,
-- then it just ignores that.
mkInsertIgnoreQuery :: PersistEntity record => [record] -> (Text, [PersistValue])
mkInsertIgnoreQuery records = (q, concat vals)
  where
    entityDef' = entityDef records
    tableName = T.pack . escapeDBName . entityDB $ entityDef'
    vals = map (map toPersistValue . toPersistFields) records
    entityFieldNames = map (T.pack . escapeDBName . fieldDB) (entityFields entityDef')
    recordPlaceholders = commaSeparated $ map (parenWrapped . commaSeparated . map (const "?") . toPersistFields) records
    q = T.concat
        [ "INSERT IGNORE INTO "
        , tableName
        , " ("
        , commaSeparated entityFieldNames
        , ")"
        , recordPlaceholders
        ]

-- | This creates the query for 'bulkInsertOnDuplicateKeyUpdate'. It will give
-- garbage results if you don't provide a list of either fields to copy or
-- fields to update.
mkBulkInsertQuery
<<<<<<< HEAD
    :: PersistEntity record 
=======
    :: PersistEntity record
>>>>>>> bd65fcbb
    => [record] -- ^ A list of the records you want to insert, or update
    -> [SomeField record] -- ^ A list of the fields you want to copy over.
    -> [Update record] -- ^ A list of the updates to apply that aren't dependent on the record being inserted.
    -> (Text, [PersistValue])
mkBulkInsertQuery records fieldValues updates =
    (q, recordValues <> updsValues <> copyUnlessValues)
  where
    mfieldDef x = case x of
        SomeField rec -> Right (fieldDbToText (persistFieldDef rec))
        CopyUnlessEq rec val -> Left (fieldDbToText (persistFieldDef rec), toPersistValue val)
    (fieldsToMaybeCopy, updateFieldNames) = partitionEithers $ map mfieldDef fieldValues
    fieldDbToText = T.pack . escapeDBName . fieldDB
    entityDef' = entityDef records
    firstField = case entityFieldNames of
        [] -> error "The entity you're trying to insert does not have any fields."
        (field:_) -> field
    entityFieldNames = map fieldDbToText (entityFields entityDef')
    tableName = T.pack . escapeDBName . entityDB $ entityDef'
    copyUnlessValues = map snd fieldsToMaybeCopy
    recordValues = concatMap (map toPersistValue . toPersistFields) records
    recordPlaceholders = commaSeparated $ map (parenWrapped . commaSeparated . map (const "?") . toPersistFields) records
    mkCondFieldSet n _ = T.concat 
        [ n
        , "=COALESCE("
        ,   "NULLIF("
        ,     "VALUES(", n, "),"
        ,     "?"
        ,   "),"
        ,   n
        , ")"
        ]
    condFieldSets = map (uncurry mkCondFieldSet) fieldsToMaybeCopy
    fieldSets = map (\n -> T.concat [n, "=VALUES(", n, ")"]) updateFieldNames
    upds = map mkUpdateText updates
    updsValues = map (\(Update _ val _) -> toPersistValue val) updates
    updateText = case fieldSets <> upds <> condFieldSets of
        [] -> T.concat [firstField, "=", firstField]
        xs -> commaSeparated xs
    q = T.concat
        [ "INSERT INTO "
        , tableName
        , " ("
        , commaSeparated entityFieldNames
        , ") "
        , " VALUES "
        , recordPlaceholders
        , " ON DUPLICATE KEY UPDATE "
        , updateText
        ]

-- | Vendored from @persistent@.
mkUpdateText :: PersistEntity record => Update record -> Text
mkUpdateText x =
  case updateUpdate x of
    Assign -> n <> "=?"
    Add -> T.concat [n, "=", n, "+?"]
    Subtract -> T.concat [n, "=", n, "-?"]
    Multiply -> T.concat [n, "=", n, "*?"]
    Divide -> T.concat [n, "=", n, "/?"]
    BackendSpecificUpdate up ->
      error . T.unpack $ "BackendSpecificUpdate " <> up <> " not supported"
  where
    n = T.pack . escapeDBName . fieldDB . updateFieldDef $ x

commaSeparated :: [Text] -> Text
commaSeparated = T.intercalate ", "

parenWrapped :: Text -> Text
parenWrapped t = T.concat ["(", t, ")"]

-- | Gets the 'FieldDef' for an 'Update'. Vendored from @persistent@.
updateFieldDef :: PersistEntity v => Update v -> FieldDef
updateFieldDef (Update f _ _) = persistFieldDef f
updateFieldDef BackendUpdate {} = error "updateFieldDef did not expect BackendUpdate"<|MERGE_RESOLUTION|>--- conflicted
+++ resolved
@@ -1033,16 +1033,12 @@
 -- | MySQL specific 'upsert'. This will prevent multiple queries, when one will
 -- do.
 insertOnDuplicateKeyUpdate
-<<<<<<< HEAD
   :: ( backend ~ PersistEntityBackend record
      , PersistEntity record
      , MonadIO m
      , PersistStore backend
      , BackendCompatible SqlBackend backend
      )
-=======
-  :: (PersistEntity record, MonadIO m)
->>>>>>> bd65fcbb
   => record
   -> [Update record]
   -> ReaderT backend m ()
@@ -1177,7 +1173,6 @@
 -- > | yes  | wow         |       |          |
 -- > +------+-------------+-------+----------+
 insertManyOnDuplicateKeyUpdate
-<<<<<<< HEAD
     :: forall record backend m.
     ( backend ~ PersistEntityBackend record
     , BackendCompatible SqlBackend backend
@@ -1189,54 +1184,17 @@
     -> [Update record] -- ^ A list of the updates to apply that aren't dependent on the record being inserted.
     -> ReaderT backend m ()
 insertManyOnDuplicateKeyUpdate [] _ _ = return ()
-insertManyOnDuplicateKeyUpdate records [] [] =
-    withReaderT projectBackend
-    . uncurry rawExecute
-    $ mkInsertIgnoreQuery records
-=======
-  :: ( PersistEntity record
-     , MonadIO m
-     )
-  => [record] -- ^ A list of the records you want to insert, or update
-  -> [SomeField record] -- ^ A list of updates to perform based on the record being inserted.
-  -> [Update record] -- ^ A list of the updates to apply that aren't dependent on the record being inserted.
-  -> SqlPersistT m ()
-insertManyOnDuplicateKeyUpdate [] _ _ = return ()
->>>>>>> bd65fcbb
 insertManyOnDuplicateKeyUpdate records fieldValues updates =
     withReaderT projectBackend
     . uncurry rawExecute
     $ mkBulkInsertQuery records fieldValues updates
 
--- | This makes a special query that inserts the given rows into the
--- database without performing any updates. If there are duplicate keys,
--- then it just ignores that.
-mkInsertIgnoreQuery :: PersistEntity record => [record] -> (Text, [PersistValue])
-mkInsertIgnoreQuery records = (q, concat vals)
-  where
-    entityDef' = entityDef records
-    tableName = T.pack . escapeDBName . entityDB $ entityDef'
-    vals = map (map toPersistValue . toPersistFields) records
-    entityFieldNames = map (T.pack . escapeDBName . fieldDB) (entityFields entityDef')
-    recordPlaceholders = commaSeparated $ map (parenWrapped . commaSeparated . map (const "?") . toPersistFields) records
-    q = T.concat
-        [ "INSERT IGNORE INTO "
-        , tableName
-        , " ("
-        , commaSeparated entityFieldNames
-        , ")"
-        , recordPlaceholders
-        ]
-
--- | This creates the query for 'bulkInsertOnDuplicateKeyUpdate'. It will give
--- garbage results if you don't provide a list of either fields to copy or
--- fields to update.
+-- | This creates the query for 'bulkInsertOnDuplicateKeyUpdate'. If you
+-- provide an empty list of updates to perform, then it will generate
+-- a dummy/no-op update using the first field of the record. This avoids
+-- duplicate key exceptions.
 mkBulkInsertQuery
-<<<<<<< HEAD
-    :: PersistEntity record 
-=======
     :: PersistEntity record
->>>>>>> bd65fcbb
     => [record] -- ^ A list of the records you want to insert, or update
     -> [SomeField record] -- ^ A list of the fields you want to copy over.
     -> [Update record] -- ^ A list of the updates to apply that aren't dependent on the record being inserted.
