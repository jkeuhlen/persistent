-- | Use persistent-mongodb the same way you would use other persistent
-- libraries and refer to the general persistent documentation.
-- There are some new MongoDB specific filters under the filters section.
-- These help extend your query into a nested document.
--
-- However, at some point you will find the normal Persistent APIs lacking.
-- and want lower level-level MongoDB access.
-- There are functions available to make working with the raw driver
-- easier: they are under the Entity conversion section.
-- You should still use the same connection pool that you are using for Persistent. 
--
-- MongoDB is a schema-less database.
-- The MongoDB Persistent backend does not help perform migrations.
-- Unlike SQL backends, uniqueness constraints cannot be created for you.
-- You must place a unique index on unique fields.
{-# LANGUAGE CPP, PackageImports, OverloadedStrings, ScopedTypeVariables  #-}
{-# LANGUAGE DeriveDataTypeable, GeneralizedNewtypeDeriving #-}
{-# LANGUAGE MultiParamTypeClasses, TypeSynonymInstances, FlexibleInstances, FlexibleContexts #-}
{-# LANGUAGE RankNTypes, TypeFamilies #-}
{-# LANGUAGE EmptyDataDecls #-}

{-# LANGUAGE UndecidableInstances #-} -- FIXME
{-# OPTIONS_GHC -fno-warn-orphans #-}
{-# LANGUAGE GADTs #-}
module Database.Persist.MongoDB
    (
    -- * Entity conversion
      collectionName
    , docToEntityEither
    , docToEntityThrow
    , entityToDocument
    , toInsertDoc
    , updatesToDoc
    , filtersToDoc
    , toUniquesDoc

    , toInsertFields
    , entityToFields

    -- * MongoDB specific Filters
    -- $filters
    , nestEq, anyEq, multiEq, nestBsonEq, multiBsonEq
    , (=~.), (?=~.), MongoRegex
    , (->.), (~>.), (?&->.), (?&~>.), (&->.), (&~>.)
    -- non-operator forms of filters
    , NestedField(..)

    -- * MongoDB specific PersistFields
    , Objectid
    , genObjectid

    -- * Key conversion helpers
    , keyToOid
    , oidToKey
    , recordTypeFromKey

    -- * PersistField conversion
    , fieldName

    -- * using connections
    , withConnection
    , withMongoPool
    , withMongoDBConn
    , withMongoDBPool
    , createMongoDBPool
    , runMongoDBPool
    , runMongoDBPoolDef
    , ConnectionPool
    , Connection
    , MongoBackend
    , MongoAuth (..)

    -- * Connection configuration
    , MongoConf (..)
    , defaultMongoConf
    , defaultHost
    , defaultAccessMode
    , defaultPoolStripes
    , defaultConnectionIdleTime
    , defaultStripeConnections
    , applyDockerEnv

    -- ** using raw MongoDB pipes
    , PipePool
    , createMongoDBPipePool
    , runMongoDBPipePool

    -- * network type
    , HostName
    , PortID

    -- * MongoDB driver types
    , Database
    , DB.Action
    , DB.AccessMode(..)
    , DB.master
    , DB.slaveOk
    , (DB.=:)

    -- * Database.Persist
    , module Database.Persist
    ) where

import Database.Persist
import qualified Database.Persist.Sql as Sql

import qualified Control.Monad.IO.Class as Trans
import Control.Exception (throw, throwIO)

import qualified Database.MongoDB as DB
import Database.MongoDB.Query (Database)
import Control.Applicative (Applicative)
import Network (PortID (PortNumber))
import Network.Socket (HostName)
import Data.Maybe (mapMaybe, fromJust)
import qualified Data.Text as T
import Data.Text (Text)
import qualified Data.Text.Encoding as E
import qualified Data.Serialize as Serialize
import Web.PathPieces (PathPiece (..))
import Data.Conduit
import Control.Monad.Trans.Class (lift)
import Control.Monad.IO.Class (liftIO)
import Data.Aeson (Value (Object, Number), (.:), (.:?), (.!=), FromJSON(..))
import Control.Monad (mzero, liftM)
import qualified Data.Conduit.Pool as Pool
import Data.Time (NominalDiffTime)
#ifdef HIGH_PRECISION_DATE
import Data.Time.Clock.POSIX (utcTimeToPOSIXSeconds)
#endif
import Data.Time.Calendar (Day(..))
#if MIN_VERSION_aeson(0, 7, 0)
#else
import Data.Attoparsec.Number
#endif
import Data.Char (toUpper)
import Data.Word (Word16)
import Data.Monoid (mappend)
import Data.Acquire (mkAcquire)
import Control.Monad.Trans.Reader (ask, runReaderT)
import Data.Typeable
import Control.Monad.Trans.Resource (MonadThrow (..))
import Control.Monad.Trans.Control (MonadBaseControl)

#if MIN_VERSION_base(4,6,0)
import System.Environment (lookupEnv)
#else
import System.Environment (getEnvironment)
#endif

#ifdef DEBUG
import FileLocation (debug)
#endif

<<<<<<< HEAD
instance HasPersistBackend MongoBackend MongoBackend where
    persistBackend = id
=======
#if !MIN_VERSION_base(4,6,0)
lookupEnv :: String -> IO (Maybe String)
lookupEnv key = do
    env <- getEnvironment
    return $ lookup key env
#endif
>>>>>>> 5f751969

recordTypeFromKey :: KeyBackend MongoBackend v -> v
recordTypeFromKey _ = error "recordTypeFromKey"

newtype NoOrphanNominalDiffTime = NoOrphanNominalDiffTime NominalDiffTime
                                deriving (Show, Eq, Num)

instance FromJSON NoOrphanNominalDiffTime where
#if MIN_VERSION_aeson(0, 7, 0)
    parseJSON (Number x) = (return . NoOrphanNominalDiffTime . fromRational . toRational) x


#else 
    parseJSON (Number (I x)) = (return . NoOrphanNominalDiffTime . fromInteger) x
    parseJSON (Number (D x)) = (return . NoOrphanNominalDiffTime . fromRational . toRational) x

#endif                           
    parseJSON _ = fail "couldn't parse diff time"

newtype NoOrphanPortID = NoOrphanPortID PortID deriving (Show, Eq)


instance FromJSON NoOrphanPortID where
#if MIN_VERSION_aeson(0, 7, 0)  
    parseJSON (Number  x) = (return . NoOrphanPortID . PortNumber . fromIntegral ) cnvX
      where cnvX :: Word16
            cnvX = round x 

#else
    parseJSON (Number (I x)) = (return . NoOrphanPortID . PortNumber . fromInteger) x

#endif
    parseJSON _ = fail "couldn't parse port number"


data Connection = Connection DB.Pipe DB.Database
type ConnectionPool = Pool.Pool Connection

-- | ToPathPiece is used to convert a key to/from text
instance PathPiece (KeyBackend MongoBackend entity) where
    toPathPiece = keyToText
    fromPathPiece keyText = readMayKey $
        -- handle a JSON type prefix
        -- 'o' is a non-hex character, so no confusion here
        case T.uncons keyText of
            Just ('o', prefixed) -> prefixed
            _ -> keyText

keyToText :: KeyBackend MongoBackend entity -> Text
keyToText (Key pOid@(PersistObjectId _)) = -- T.pack $ show $ Serialize.encode bsonId
    let oid = persistObjectIdToDbOid pOid
    in  T.pack $ show oid
keyToText k = throw $ PersistInvalidField $ T.pack $ "Invalid Key (expected PersistObjectId): " ++ show k

-- | Convert a Text to a Key
readMayKey :: Text -> Maybe (KeyBackend MongoBackend entity)
readMayKey str =
  case (reads $ (T.unpack str)) :: [(DB.ObjectId,String)] of
    (parsed,_):[] -> Just $ Key $ PersistObjectId $ Serialize.encode parsed
    _ -> Nothing


-- | wrapper of 'ObjectId'
--
--   * avoids an orphan instance
--   * works around a Persistent naming issue
newtype Objectid = Objectid { unObjectId :: DB.ObjectId }
                   deriving (Show, Read, Eq, Ord)

-- | like 'genObjectId', but for 'Objectid'
genObjectid :: IO Objectid
genObjectid = Objectid `liftM` DB.genObjectId

instance PersistField Objectid where
    toPersistValue = oidToPersistValue . unObjectId
    fromPersistValue oid@(PersistObjectId _) = Right . Objectid $ persistObjectIdToDbOid oid
    fromPersistValue (PersistByteString bs) = fromPersistValue (PersistObjectId bs)
    fromPersistValue _ = Left $ T.pack "expected PersistObjectId"

instance Sql.PersistFieldSql Objectid where
    sqlType _ = Sql.SqlOther "doesn't make much sense for MongoDB"


withConnection :: (Trans.MonadIO m, Applicative m)
               => MongoConf
               -> (ConnectionPool -> m b) -> m b
withConnection mc =
  withMongoDBPool (mgDatabase mc) (T.unpack $ mgHost mc) (mgPort mc) (mgAuth mc) (mgPoolStripes mc) (mgStripeConnections mc) (mgConnectionIdleTime mc)

withMongoDBConn :: (Trans.MonadIO m, Applicative m)
                => Database -> HostName -> PortID
                -> Maybe MongoAuth -> NominalDiffTime
                -> (ConnectionPool -> m b) -> m b
withMongoDBConn dbname hostname port mauth connectionIdleTime = withMongoDBPool dbname hostname port mauth 1 1 connectionIdleTime

createPipe :: HostName -> PortID -> IO DB.Pipe
createPipe hostname port = DB.connect (DB.Host hostname port)

createReplicatSet :: (DB.ReplicaSetName, [DB.Host]) -> Database -> Maybe MongoAuth -> IO Connection
createReplicatSet rsSeed dbname mAuth = do
    pipe <- DB.openReplicaSet rsSeed >>= DB.primary
    testAccess pipe dbname mAuth
    return $ Connection pipe dbname

createRsPool :: (Trans.MonadIO m, Applicative m) => Database -> ReplicaSetConfig
              -> Maybe MongoAuth
              -> Int -- ^ pool size (number of stripes)
              -> Int -- ^ stripe size (number of connections per stripe)
              -> NominalDiffTime -- ^ time a connection is left idle before closing
              -> m ConnectionPool
createRsPool dbname (ReplicaSetConfig rsName rsHosts) mAuth connectionPoolSize stripeSize connectionIdleTime = do
    Trans.liftIO $ Pool.createPool
                          (createReplicatSet (rsName, rsHosts) dbname mAuth)
                          (\(Connection pipe _) -> DB.close pipe)
                          connectionPoolSize
                          connectionIdleTime
                          stripeSize

testAccess :: DB.Pipe -> Database -> Maybe MongoAuth -> IO ()
testAccess pipe dbname mAuth = do
    _ <- case mAuth of
      Just (MongoAuth user pass) -> DB.access pipe DB.UnconfirmedWrites dbname (DB.auth user pass)
      Nothing -> return undefined
    return ()

createConnection :: Database -> HostName -> PortID -> Maybe MongoAuth -> IO Connection
createConnection dbname hostname port mAuth = do
    pipe <- createPipe hostname port
    testAccess pipe dbname mAuth
    return $ Connection pipe dbname

createMongoDBPool :: (Trans.MonadIO m, Applicative m) => Database -> HostName -> PortID
                  -> Maybe MongoAuth
                  -> Int -- ^ pool size (number of stripes)
                  -> Int -- ^ stripe size (number of connections per stripe)
                  -> NominalDiffTime -- ^ time a connection is left idle before closing
                  -> m ConnectionPool
createMongoDBPool dbname hostname port mAuth connectionPoolSize stripeSize connectionIdleTime = do
  Trans.liftIO $ Pool.createPool
                          (createConnection dbname hostname port mAuth)
                          (\(Connection pipe _) -> DB.close pipe)
                          connectionPoolSize
                          connectionIdleTime
                          stripeSize


createMongoPool :: (Trans.MonadIO m, Applicative m) => MongoConf -> m ConnectionPool
createMongoPool c@MongoConf{mgReplicaSetConfig = Just (ReplicaSetConfig rsName hosts)} =
      createRsPool
         (mgDatabase c)
         (ReplicaSetConfig rsName ((DB.Host (T.unpack $ mgHost c) (mgPort c)):hosts))
         (mgAuth c)
         (mgPoolStripes c) (mgStripeConnections c) (mgConnectionIdleTime c)
createMongoPool c@MongoConf{mgReplicaSetConfig = Nothing} =
      createMongoDBPool
         (mgDatabase c) (T.unpack (mgHost c)) (mgPort c)
         (mgAuth c)
         (mgPoolStripes c) (mgStripeConnections c) (mgConnectionIdleTime c)

type PipePool = Pool.Pool DB.Pipe

-- | A pool of plain MongoDB pipes.
-- The database parameter has not yet been applied yet.
-- This is useful for switching between databases (on the same host and port)
-- Unlike the normal pool, no authentication is available
createMongoDBPipePool :: (Trans.MonadIO m, Applicative m) => HostName -> PortID
                  -> Int -- ^ pool size (number of stripes)
                  -> Int -- ^ stripe size (number of connections per stripe)
                  -> NominalDiffTime -- ^ time a connection is left idle before closing
                  -> m PipePool
createMongoDBPipePool hostname port connectionPoolSize stripeSize connectionIdleTime =
  Trans.liftIO $ Pool.createPool
                          (createPipe hostname port)
                          DB.close
                          connectionPoolSize
                          connectionIdleTime
                          stripeSize

withMongoPool :: (Trans.MonadIO m, Applicative m) => MongoConf -> (ConnectionPool -> m b) -> m b
withMongoPool conf connectionReader = createMongoPool conf >>= connectionReader

withMongoDBPool :: (Trans.MonadIO m, Applicative m) =>
  Database -> HostName -> PortID -> Maybe MongoAuth -> Int -> Int -> NominalDiffTime -> (ConnectionPool -> m b) -> m b
withMongoDBPool dbname hostname port mauth poolStripes stripeConnections connectionIdleTime connectionReader = do
  pool <- createMongoDBPool dbname hostname port mauth poolStripes stripeConnections connectionIdleTime
  connectionReader pool

-- | run a pool created with 'createMongoDBPipePool'
runMongoDBPipePool :: (Trans.MonadIO m, MonadBaseControl IO m) => DB.AccessMode -> Database -> DB.Action m a -> PipePool -> m a
runMongoDBPipePool accessMode db action pool =
  Pool.withResource pool $ \pipe -> DB.access pipe accessMode db action

runMongoDBPool :: (Trans.MonadIO m, MonadBaseControl IO m) => DB.AccessMode  -> DB.Action m a -> ConnectionPool -> m a
runMongoDBPool accessMode action pool =
  Pool.withResource pool $ \(Connection pipe db) -> DB.access pipe accessMode db action


-- | use default 'AccessMode'
runMongoDBPoolDef :: (Trans.MonadIO m, MonadBaseControl IO m) => DB.Action m a -> ConnectionPool -> m a
runMongoDBPoolDef = runMongoDBPool (DB.ConfirmWrites ["j" DB.=: True])

filterByKey :: (PersistEntity record, PersistEntityBackend record ~ MongoBackend)
            => Key record -> DB.Document
filterByKey k = [_id DB.=: keyToOid k]

queryByKey :: (PersistEntity record, PersistEntityBackend record ~ MongoBackend)
           => Key record -> EntityDef a -> DB.Query
queryByKey k record = (DB.select (filterByKey k) (unDBName $ entityDB record))

selectByKey :: (PersistEntity record, PersistEntityBackend record ~ MongoBackend)
            => Key record -> EntityDef a -> DB.Selection
selectByKey k record = (DB.select (filterByKey k) (unDBName $ entityDB record))

updatesToDoc :: (PersistEntity entity) => [Update entity] -> DB.Document
updatesToDoc upds = map updateToMongoField upds

updateToMongoField :: (PersistEntity entity) => Update entity -> DB.Field
updateToMongoField (Update field v up) =
    opName DB.:= DB.Doc [fieldName field DB.:= opValue]
    where 
      inc = "$inc"
      mul = "$mul"
      (opName, opValue) =
        case (up, toPersistValue v) of
                  (Assign, PersistNull) -> ("$unset", DB.Int64 1)
                  (Assign,a)    -> ("$set", DB.val a)
                  (Add, a)      -> (inc, DB.val a)
                  (Subtract, PersistInt64 i) -> (inc, DB.Int64 (-i))
                  (Multiply, PersistInt64 i) -> (mul, DB.Int64 i)
                  (Multiply, PersistDouble d) -> (mul, DB.Float d)
                  (Subtract, _) -> error "expected PersistInt64 for a subtraction"
                  (Multiply, _) -> error "expected PersistInt64 or PersistDouble for a subtraction"
                  -- Obviously this could be supported for floats by multiplying with 1/x
                  (Divide, _)   -> throw $ PersistMongoDBUnsupported "divide not supported"


toUniquesDoc :: forall record. (PersistEntity record) => Unique record -> [DB.Field]
toUniquesDoc uniq = zipWith (DB.:=)
  (map (unDBName . snd) $ persistUniqueToFieldNames uniq)
  (map DB.val (persistUniqueToValues uniq))

toInsertFields :: forall record.  (PersistEntity record) => record -> [DB.Field]
toInsertFields = toInsertDoc
{-# DEPRECATED toInsertFields "Please use toInsertDoc instead" #-}

-- | convert a PersistEntity into document fields.
-- for inserts only: nulls are ignored so they will be unset in the document.
-- 'entityToDocument' includes nulls
toInsertDoc :: forall record.  (PersistEntity record) => record -> DB.Document
toInsertDoc record = zipFilter (entityFields entity) (toPersistFields record)
  where
    zipFilter [] _  = []
    zipFilter _  [] = []
    zipFilter (e:efields) (p:pfields) = let pv = toPersistValue p in
        if pv == PersistNull then zipFilter efields pfields
          else (fieldToLabel e DB.:= DB.val pv):zipFilter efields pfields
    entity = entityDef $ Just record

collectionName :: (PersistEntity record) => record -> Text
collectionName = unDBName . entityDB . entityDef . Just

-- | convert a PersistEntity into document fields.
-- unlike 'toInsertDoc', nulls are included.
entityToDocument :: (PersistEntity record) => record -> DB.Document
entityToDocument record = zipIt (entityFields entity) (toPersistFields record)
  where
    zipIt [] _  = []
    zipIt _  [] = []
    zipIt (e:efields) (p:pfields) =
      let pv = toPersistValue p
      in  (fieldToLabel e DB.:= DB.val pv):zipIt efields pfields
    entity = entityDef $ Just record

-- | Deprecated, use the better named entityToDocument
entityToFields :: (PersistEntity record) => record -> [DB.Field]
entityToFields = entityToDocument
{-# DEPRECATED entityToFields "Please use entityToDocument instead" #-}

fieldToLabel :: FieldDef a -> Text
fieldToLabel = unDBName . fieldDB

saveWithKey :: forall m entity keyEntity.
            (PersistEntity entity, PersistEntity keyEntity, PersistEntityBackend keyEntity ~ MongoBackend)
            => (entity -> [DB.Field])
            -> (Text -> [DB.Field] -> DB.Action m ())
            -> Key keyEntity
            -> entity
            -> DB.Action m ()
saveWithKey entToFields dbSave key record =
      dbSave (collectionName record) ((keyToMongoIdField key):(entToFields record))

type MongoBackend = DB.MongoContext -- FIXME

instance PersistStore DB.MongoContext where
    insert record = do
        DB.ObjId oid <- DB.insert (collectionName record) (toInsertFields record)
        return $ oidToKey oid 

    insertMany [] = return []
    insertMany (r:records) = map (\(DB.ObjId oid) -> oidToKey oid) `liftM`
        DB.insertMany (collectionName r) (map toInsertFields (r:records))

    insertKey k record = saveWithKey toInsertDoc DB.insert_ k record

    repsert   k record = saveWithKey entityToDocument DB.save k record

    replace k record = do
        DB.replace (selectByKey k t) (entityToDocument record)
        return ()
      where
        t = entityDef $ Just record

    delete k =
        DB.deleteOne DB.Select {
          DB.coll = collectionName (recordTypeFromKey k)
        , DB.selector = filterByKey k
        }

    get k = do
            d <- DB.findOne (queryByKey k t)
            case d of
              Nothing -> return Nothing
              Just doc -> do
                Entity _ ent <- fromPersistValuesThrow t doc
                return $ Just ent
          where
            t = entityDef $ Just $ recordTypeFromKey k

instance MonadThrow m => MonadThrow (DB.Action m) where
#if MIN_VERSION_resourcet(1,1,0)
    throwM = lift . throwM
#else
    monadThrow = lift . monadThrow
#endif

instance PersistUnique DB.MongoContext where
    getBy uniq = do
        mdoc <- DB.findOne $
          DB.select (toUniquesDoc uniq) (unDBName $ entityDB t)
        case mdoc of
            Nothing -> return Nothing
            Just doc -> liftM Just $ fromPersistValuesThrow t doc
      where
        t = entityDef $ Just $ dummyFromUnique uniq

    deleteBy uniq =
        DB.delete DB.Select {
          DB.coll = collectionName $ dummyFromUnique uniq
        , DB.selector = toUniquesDoc uniq
        }

_id :: T.Text
_id = "_id"

keyToMongoIdField :: (PersistEntity entity, PersistEntityBackend entity ~ MongoBackend)
                  => Key entity -> DB.Field
keyToMongoIdField k = _id DB.:= (DB.ObjId $ keyToOid k)


instance PersistQuery DB.MongoContext where
    update _ [] = return ()
    update key upds =
        DB.modify 
           (DB.Select [keyToMongoIdField key] (collectionName $ recordTypeFromKey key))
           $ updatesToDoc upds

    updateGet key upds = do
        result <- DB.findAndModify (DB.select [keyToMongoIdField key]
                     (unDBName $ entityDB t)
                   ) (updatesToDoc upds)
        case result of
          Left e -> err e
          Right doc -> do
            Entity _ ent <- fromPersistValuesThrow t doc
            return ent
      where
        err msg = Trans.liftIO $ throwIO $ KeyNotFound $ show key ++ msg
        t = entityDef $ Just $ recordTypeFromKey key


    updateWhere _ [] = return ()
    updateWhere filts upds =
        DB.modify DB.Select {
          DB.coll = collectionName $ dummyFromFilts filts
        , DB.selector = filtersToDoc filts
        } $ updatesToDoc upds

    deleteWhere filts = do
        DB.delete DB.Select {
          DB.coll = collectionName $ dummyFromFilts filts
        , DB.selector = filtersToDoc filts
        }

    count filts = do
        i <- DB.count query
        return $ fromIntegral i
      where
        query = DB.select (filtersToDoc filts) $
                  collectionName $ dummyFromFilts filts

    selectSourceRes filts opts = do
        context <- ask
        let make = do
            cursor <- liftIO $ runReaderT (DB.find $ makeQuery filts opts) context
            pull context cursor
        return $ return make
      where
        pull context cursor = do
            mdoc <- liftIO $ runReaderT (DB.next cursor) context
            case mdoc of
                Nothing -> return ()
                Just doc -> do
                    entity <- fromPersistValuesThrow t doc
                    yield entity
                    pull context cursor
        t = entityDef $ Just $ dummyFromFilts filts

    selectFirst filts opts = do
        mdoc <- DB.findOne $ makeQuery filts opts
        case mdoc of
            Nothing -> return Nothing
            Just doc -> liftM Just $ fromPersistValuesThrow t doc
      where
        t = entityDef $ Just $ dummyFromFilts filts

    selectKeysRes filts opts = do
        context <- ask
        let make = do
                cursor <- liftIO $ flip runReaderT context $ DB.find $ (makeQuery filts opts) {
                    DB.project = [_id DB.=: (1 :: Int)]
                  }
                pull context cursor
        return $ return make
      where
        pull context cursor = do
            mdoc <- liftIO $ runReaderT (DB.next cursor) context
            case mdoc of
                Nothing -> return ()
                Just [_id DB.:= DB.ObjId oid] -> do
                    yield $ oidToKey oid
                    pull context cursor
                Just y -> liftIO $ throwIO $ PersistMarshalError $ T.pack $ "Unexpected in selectKeys: " ++ show y

orderClause :: PersistEntity val => SelectOpt val -> DB.Field
orderClause o = case o of
                  Asc f  -> fieldName f DB.=: ( 1 :: Int)
                  Desc f -> fieldName f DB.=: (-1 :: Int)
                  _      -> error "orderClause: expected Asc or Desc"


makeQuery :: (PersistEntity val, PersistEntityBackend val ~ MongoBackend) => [Filter val] -> [SelectOpt val] -> DB.Query
makeQuery filts opts =
    (DB.select (filtersToDoc filts) (collectionName $ dummyFromFilts filts)) {
      DB.limit = fromIntegral limit
    , DB.skip  = fromIntegral offset
    , DB.sort  = orders
    }
  where
    (limit, offset, orders') = limitOffsetOrder opts
    orders = map orderClause orders'

filtersToDoc :: (PersistEntity val, PersistEntityBackend val ~ MongoBackend) => [Filter val] -> DB.Document
filtersToDoc filts =
#ifdef DEBUG
  debug $
#endif
    if null filts then [] else concatMap filterToDocument filts

filterToDocument :: (PersistEntity val, PersistEntityBackend val ~ MongoBackend) => Filter val -> DB.Document
filterToDocument f =
    case f of
      Filter field v filt -> return $ filterToBSON (fieldName field) v filt
      FilterOr [] -> -- Michael decided to follow Haskell's semantics, which seems reasonable to me.
                     -- in Haskell an empty or is a False
                     -- Perhaps there is a less hacky way of creating a query that always returns false?
                     ["$not" DB.=: ["$exists" DB.=: _id]]
      FilterOr fs  -> multiFilter "$or" fs
      -- usually $and is unecessary, but it makes query construction easier in special cases
      FilterAnd [] -> []
      FilterAnd fs -> multiFilter "$and" fs
      BackendFilter mf -> mongoFilterToDoc mf
  where
    multiFilter :: forall record. (PersistEntity record, PersistEntityBackend record ~ MongoBackend) => String -> [Filter record] -> [DB.Field]
    multiFilter multi fs = [T.pack multi DB.:= DB.Array (map (DB.Doc . filterToDocument) fs)]

filterToBSON :: forall a. ( PersistField a)
             => Text
             -> Either a [a]
             -> PersistFilter
             -> DB.Field
filterToBSON fname v filt = case filt of
    Eq -> fname DB.:= toValue v
    _  -> fname DB.=: [(showFilter filt) DB.:= toValue v]
  where
    showFilter Ne = "$ne"
    showFilter Gt = "$gt"
    showFilter Lt = "$lt"
    showFilter Ge = "$gte"
    showFilter Le = "$lte"
    showFilter In = "$in"
    showFilter NotIn = "$nin"
    showFilter Eq = error "EQ filter not expected"
    showFilter (BackendSpecificFilter bsf) = throw $ PersistMongoDBError $ T.pack $ "did not expect BackendSpecificFilter " ++ T.unpack bsf


mongoFilterToBSON :: forall typ. ( PersistField typ )
                  => Text
                  -> MongoFilterOperator typ
                  -> DB.Document
mongoFilterToBSON fname filt =
  case filt of
    (PersistOperator v op)     -> [filterToBSON fname v op]
    (MongoFilterOperator bval) -> [fname DB.:= bval]

mongoFilterToDoc :: PersistEntity val => MongoFilter val -> DB.Document
mongoFilterToDoc (RegExpMaybeFilter fn (reg, opts))   = [ fieldName fn  DB.:= DB.RegEx (DB.Regex reg opts)]
mongoFilterToDoc (RegExpFilter fn (reg, opts))        = [ fieldName fn  DB.:= DB.RegEx (DB.Regex reg opts)]
mongoFilterToDoc (MultiKeyFilter fn filt) = mongoFilterToBSON (fieldName fn) filt
mongoFilterToDoc (NestedFilter fns filt)  = mongoFilterToBSON (nesFldName fns) filt
    where
      nesFldName fns' = T.intercalate "." $ nesIdFix . reverse $ nesFldName' fns' []
      nesFldName' :: forall r1 r2. (PersistEntity r1) => NestedField r1 r2 -> [DB.Label] -> [DB.Label]
      nesFldName' (nf1 `LastEmbFld` nf2)          lbls = fieldName nf2 : fieldName nf1 : lbls
      nesFldName' ( f1 `MidEmbFld`  f2)           lbls = nesFldName' f2 (fieldName f1 : lbls)
      nesFldName' ( f1 `MidNestFlds` f2)          lbls = nesFldName' f2 (fieldName f1 : lbls)
      nesFldName' ( f1 `MidNestFldsNullable` f2)  lbls = nesFldName' f2 (fieldName f1 : lbls)
      nesFldName' (nf1 `LastNestFld` nf2)         lbls = fieldName nf2 : fieldName nf1:lbls
      nesFldName' (nf1 `LastNestFldNullable` nf2) lbls = fieldName nf2 : fieldName nf1:lbls
      nesIdFix [] = []
      nesIdFix (fst':rst') = fst': (map (joinFN . (T.splitOn "_")) rst')
      joinFN :: [Text] -> Text
      joinFN [] = ""
      joinFN (fst':rst') = fst' `T.append` (T.concat (map (\t -> (toUpper . T.head $ t) `T.cons` (T.tail t)) rst'))

toValue :: forall a.  PersistField a => Either a [a] -> DB.Value
toValue val =
    case val of
      Left v   -> DB.val $ toPersistValue v
      Right vs -> DB.val $ map toPersistValue vs

fieldName ::  forall record typ.  (PersistEntity record) => EntityField record typ -> DB.Label
fieldName = idfix . unDBName . fieldDB . persistFieldDef
  where idfix f = if f == "id" then _id else f


docToEntityEither :: forall record. (PersistEntity record) => DB.Document -> Either T.Text (Entity record)
docToEntityEither doc = entity
  where
    entDef = entityDef $ Just (getType entity)
    entity = eitherFromPersistValues entDef doc
    getType :: Either err (Entity ent) -> ent
    getType = error "docToEntityEither/getType: never here"

docToEntityThrow :: forall m record. (Trans.MonadIO m, PersistEntity record) => DB.Document -> m (Entity record)
docToEntityThrow doc =
    case docToEntityEither doc of
        Left s -> Trans.liftIO . throwIO $ PersistMarshalError $ s
        Right entity -> return entity


fromPersistValuesThrow :: (Trans.MonadIO m, PersistEntity record) => EntityDef a -> [DB.Field] -> m (Entity record)
fromPersistValuesThrow entDef doc = 
    case eitherFromPersistValues entDef doc of
        Left t -> Trans.liftIO . throwIO $ PersistMarshalError $
                   unHaskellName (entityHaskell entDef) `mappend` ": " `mappend` t
        Right entity -> return entity

eitherFromPersistValues :: (PersistEntity record) => EntityDef a -> [DB.Field] -> Either T.Text (Entity record)
eitherFromPersistValues entDef doc =
    let castDoc = assocListFromDoc doc
        -- normally _id is the first field
        mKey = lookup _id castDoc
    in case mKey of
         Nothing -> Left "could not find _id field"
         Just key -> case fromPersistValues (map snd $ orderPersistValues entDef castDoc) of
             Right body -> Right $ Entity (Key key) body
             Left e -> Left e

-- | unlike many SQL databases, MongoDB makes no guarantee of the ordering
-- of the fields returned in the document.
-- Ordering might be maintained if persistent were the only user of the db,
-- but other tools may be using MongoDB.
--
-- Persistent creates a Haskell record from a list of PersistValue
-- But most importantly it puts all PersistValues in the proper order
orderPersistValues :: EntityDef a -> [(Text, PersistValue)] -> [(Text, PersistValue)]
orderPersistValues entDef castDoc = reorder
  where
    castColumns = map nameAndEmbedded (entityFields entDef)
    nameAndEmbedded fdef = ((unDBName . fieldDB) fdef, fieldEmbedded fdef)

    -- TODO: the below reasoning should be re-thought now that we are no longer inserting null: searching for a null column will look at every returned field before giving up
    -- Also, we are now doing the _id lookup at the start.
    --
    -- we have an alist of fields that need to be the same order as entityColumns
    --
    -- this naive lookup is O(n^2)
    -- reorder = map (fromJust . (flip Prelude.lookup $ castDoc)) castColumns
    --
    -- this is O(n * log(n))
    -- reorder =  map (\c -> (M.fromList castDoc) M.! c) castColumns 
    --
    -- and finally, this is O(n * log(n))
    -- * do an alist lookup for each column
    -- * but once we found an item in the alist use a new alist without that item for future lookups
    -- * so for the last query there is only one item left
    --
    reorder :: [(Text, PersistValue)] 
    reorder = match castColumns castDoc []
      where
        match :: [(Text, Maybe (EntityDef ()) )]
              -> [(Text, PersistValue)]
              -> [(Text, PersistValue)]
              -> [(Text, PersistValue)]
        -- when there are no more Persistent castColumns we are done
        --
        -- allow extra mongoDB fields that persistent does not know about
        -- another application may use fields we don't care about
        -- our own application may set extra fields with the raw driver
        -- TODO: instead use a projection to avoid network overhead
        match [] _ values = values
        match (column:columns) fields values =
          let (found, unused) = matchOne fields []
          in match columns unused $ values ++
                [(fst column, nestedOrder (snd column) (snd found))]
          where
            nestedOrder (Just ent) (PersistMap m) =
              PersistMap $ orderPersistValues ent m
            nestedOrder (Just ent) (PersistList l) =
              PersistList $ map (nestedOrder (Just ent)) l
            -- implied: nestedOrder Nothing found = found
            nestedOrder _ found = found

            matchOne (field:fs) tried =
              if fst column == fst field
                -- snd drops the name now that it has been used to make the match
                -- persistent will add the field name later
                then (field, tried ++ fs)
                else matchOne fs (field:tried)
            -- if field is not found, assume it was a Nothing
            --
            -- a Nothing could be stored as null, but that would take up space.
            -- instead, we want to store no field at all: that takes less space.
            -- Also, another ORM may be doing the same
            -- Also, this adding a Maybe field means no migration required
            matchOne [] tried = ((fst column, PersistNull), tried)

assocListFromDoc :: DB.Document -> [(Text, PersistValue)]
assocListFromDoc = Prelude.map (\f -> ( (DB.label f), (fromJust . DB.cast') (DB.value f) ) )

oidToPersistValue :: DB.ObjectId -> PersistValue
oidToPersistValue = PersistObjectId . Serialize.encode

oidToKey :: (PersistEntity entity) => DB.ObjectId -> Key entity
oidToKey = Key . oidToPersistValue

persistObjectIdToDbOid :: PersistValue -> DB.ObjectId
persistObjectIdToDbOid (PersistObjectId k) = case Serialize.decode k of
                  Left msg -> throw $ PersistError $ T.pack $ "error decoding " ++ (show k) ++ ": " ++ msg
                  Right o -> o
persistObjectIdToDbOid _ = throw $ PersistInvalidField "expected PersistObjectId"

keyToOid :: (PersistEntity entity, PersistEntityBackend entity ~ MongoBackend)
         => Key entity -> DB.ObjectId
keyToOid (Key k) = persistObjectIdToDbOid k

instance DB.Val PersistValue where
  val (PersistInt64 x)   = DB.Int64 x
  val (PersistText x)    = DB.String x
  val (PersistDouble x)  = DB.Float x
  val (PersistBool x)    = DB.Bool x
#ifdef HIGH_PRECISION_DATE
  val (PersistUTCTime x) = DB.Int64 $ round $ 1000 * 1000 * 1000 * (utcTimeToPOSIXSeconds x)
#else
  -- this is just millisecond precision: https://jira.mongodb.org/browse/SERVER-1460
  val (PersistUTCTime x) = DB.UTC x
#endif
  val (PersistDay d)     = DB.Int64 $ fromInteger $ toModifiedJulianDay d
  val (PersistNull)      = DB.Null
  val (PersistList l)    = DB.Array $ map DB.val l
  val (PersistMap  m)    = DB.Doc $ map (\(k, v)-> (DB.=:) k v) m
  val (PersistByteString x) = DB.Bin (DB.Binary x)
  val x@(PersistObjectId _) = DB.ObjId $ persistObjectIdToDbOid x
  val (PersistTimeOfDay _)  = throw $ PersistMongoDBUnsupported "PersistTimeOfDay not implemented for the MongoDB backend. only PersistUTCTime currently implemented"
  val (PersistRational _)   = throw $ PersistMongoDBUnsupported "PersistRational not implemented for the MongoDB backend"
  val (PersistDbSpecific _)   = throw $ PersistMongoDBUnsupported "PersistDbSpecific not implemented for the MongoDB backend"
  cast' (DB.Float x)  = Just (PersistDouble x)
  cast' (DB.Int32 x)  = Just $ PersistInt64 $ fromIntegral x
  cast' (DB.Int64 x)  = Just $ PersistInt64 x
  cast' (DB.String x) = Just $ PersistText x
  cast' (DB.Bool x)   = Just $ PersistBool x
  cast' (DB.UTC d)    = Just $ PersistUTCTime d
  cast' DB.Null       = Just $ PersistNull
  cast' (DB.Bin (DB.Binary b))   = Just $ PersistByteString b
  cast' (DB.Fun (DB.Function f)) = Just $ PersistByteString f
  cast' (DB.Uuid (DB.UUID uid))  = Just $ PersistByteString uid
  cast' (DB.Md5 (DB.MD5 md5))    = Just $ PersistByteString md5
  cast' (DB.UserDef (DB.UserDefined bs)) = Just $ PersistByteString bs
  cast' (DB.RegEx (DB.Regex us1 us2))    = Just $ PersistByteString $ E.encodeUtf8 $ T.append us1 us2
  cast' (DB.Doc doc)  = Just $ PersistMap $ assocListFromDoc doc
  cast' (DB.Array xs) = Just $ PersistList $ mapMaybe DB.cast' xs
  cast' (DB.ObjId x)  = Just $ oidToPersistValue x 
  cast' (DB.JavaScr _) = throw $ PersistMongoDBUnsupported "cast operation not supported for javascript"
  cast' (DB.Sym _)     = throw $ PersistMongoDBUnsupported "cast operation not supported for sym"
  cast' (DB.Stamp _)   = throw $ PersistMongoDBUnsupported "cast operation not supported for stamp"
  cast' (DB.MinMax _)  = throw $ PersistMongoDBUnsupported "cast operation not supported for minmax"

instance Serialize.Serialize DB.ObjectId where
  put (DB.Oid w1 w2) = do Serialize.put w1
                          Serialize.put w2

  get = do w1 <- Serialize.get
           w2 <- Serialize.get
           return (DB.Oid w1 w2) 

dummyFromUnique :: Unique v -> v
dummyFromUnique _ = error "dummyFromUnique"
dummyFromFilts :: [Filter v] -> v
dummyFromFilts _ = error "dummyFromFilts"

data MongoAuth = MongoAuth DB.Username DB.Password deriving Show

-- | Information required to connect to a mongo database
data MongoConf = MongoConf
    { mgDatabase :: Text
    , mgHost     :: Text
    , mgPort     :: PortID
    , mgAuth     :: Maybe MongoAuth
    , mgAccessMode :: DB.AccessMode
    , mgPoolStripes :: Int
    , mgStripeConnections :: Int
    , mgConnectionIdleTime :: NominalDiffTime
    -- | YAML fields for this are @rsName@ and @rsSecondaries@
    -- mgHost is assumed to be the primary
    , mgReplicaSetConfig :: Maybe ReplicaSetConfig
    } deriving Show

defaultHost :: Text
defaultHost = "127.0.0.1"
defaultAccessMode :: DB.AccessMode
defaultAccessMode = DB.ConfirmWrites ["j" DB.=: True]
defaultPoolStripes, defaultStripeConnections :: Int
defaultPoolStripes = 1
defaultStripeConnections = 10
defaultConnectionIdleTime :: NominalDiffTime
defaultConnectionIdleTime = 20

defaultMongoConf :: Text -> MongoConf
defaultMongoConf dbName = MongoConf
  { mgDatabase = dbName
  , mgHost = defaultHost
  , mgPort = DB.defaultPort
  , mgAuth = Nothing
  , mgAccessMode = defaultAccessMode
  , mgPoolStripes = defaultPoolStripes
  , mgStripeConnections = defaultStripeConnections
  , mgConnectionIdleTime = defaultConnectionIdleTime
  , mgReplicaSetConfig = Nothing
  }

data ReplicaSetConfig = ReplicaSetConfig DB.ReplicaSetName [DB.Host]
    deriving Show


instance PersistConfig MongoConf where
    type PersistConfigBackend MongoConf = DB.Action
    type PersistConfigPool MongoConf = ConnectionPool

    createPoolConfig = createMongoPool

    runPool c = runMongoDBPool (mgAccessMode c)
    loadConfig (Object o) = do
        db                  <- o .:  "database"
        host                <- o .:? "host" .!= defaultHost
        NoOrphanPortID port <- o .:? "port" .!= NoOrphanPortID DB.defaultPort
        poolStripes         <- o .:? "poolstripes" .!= defaultPoolStripes
        stripeConnections   <- o .:? "connections" .!= defaultStripeConnections
        NoOrphanNominalDiffTime connectionIdleTime <- o .:? "connectionIdleTime" .!= NoOrphanNominalDiffTime defaultConnectionIdleTime
        mUser              <- o .:? "user"
        mPass              <- o .:? "password"
        accessString       <- o .:? "accessMode" .!= confirmWrites
        mRsName            <- o .:? "rsName"
        rsSecondaires      <- o .:? "rsSecondaries" .!= []

        mPoolSize         <- o .:? "poolsize"
        case mPoolSize of
          Nothing -> return ()
          Just (_::Int) -> fail "specified deprecated poolsize attribute. Please specify a connections. You can also specify a pools attribute which defaults to 1. Total connections opened to the db are connections * pools"

        accessMode <- case accessString of
             "ReadStaleOk"       -> return DB.ReadStaleOk
             "UnconfirmedWrites" -> return DB.UnconfirmedWrites
             "ConfirmWrites"     -> return defaultAccessMode
             badAccess -> fail $ "unknown accessMode: " ++ T.unpack badAccess

        let rs = case (mRsName, rsSecondaires) of
                     (Nothing, []) -> Nothing
                     (Nothing, _) -> error "found rsSecondaries key. Also expected but did not find a rsName key"
                     (Just rsName, hosts) -> Just $ ReplicaSetConfig rsName $ fmap DB.readHostPort hosts

        return MongoConf {
            mgDatabase = db
          , mgHost = host
          , mgPort = port
          , mgAuth =
              case (mUser, mPass) of
                (Just user, Just pass) -> Just (MongoAuth user pass)
                _ -> Nothing
          , mgPoolStripes = poolStripes
          , mgStripeConnections = stripeConnections
          , mgAccessMode = accessMode
          , mgConnectionIdleTime = connectionIdleTime
          , mgReplicaSetConfig = rs
          }
      where
        confirmWrites = "ConfirmWrites"
    {-
        safeRead :: String -> T.Text -> MEither String Int
        safeRead name t = case reads s of
            (i, _):_ -> MRight i
            []       -> MLeft $ concat ["Invalid value for ", name, ": ", s]
          where
            s = T.unpack t
            -}
    loadConfig _ = mzero

-- | docker integration: change the host to the mongodb link
applyDockerEnv :: MongoConf -> IO MongoConf
applyDockerEnv mconf = do
    mHost <- lookupEnv "MONGODB_PORT_27017_TCP_ADDR"
    return $ case mHost of
        Nothing -> mconf
        Just h -> mconf { mgHost = T.pack h }


-- ---------------------------
-- * MongoDB specific Filters

-- $filters
--
-- You can find example usage for all of Persistent in our test cases:
-- <https://github.com/yesodweb/persistent/blob/master/persistent-test/EmbedTest.hs#L144>
--
-- These filters create a query that reaches deeper into a document with
-- nested fields.

type instance BackendSpecificFilter MongoBackend record = MongoFilter record

data NestedField record typ
  = forall emb. PersistEntity emb => EntityField record [emb] `LastEmbFld` EntityField emb typ
  | forall emb. PersistEntity emb => EntityField record [emb] `MidEmbFld` NestedField emb typ
  | forall nest. PersistEntity nest => EntityField record nest  `MidNestFlds` NestedField nest typ
  | forall nest. PersistEntity nest => EntityField record (Maybe nest) `MidNestFldsNullable` NestedField nest typ
  | forall nest. PersistEntity nest => EntityField record nest `LastNestFld` EntityField nest typ
  | forall nest. PersistEntity nest => EntityField record (Maybe nest) `LastNestFldNullable` EntityField nest typ

-- | A MongoRegex represetns a Regular expression.
-- It is a tuple of the expression and the options for the regular expression, respectively
-- Options are listed here: <http://docs.mongodb.org/manual/reference/operator/query/regex/>
-- If you use the same options you may want to define a helper such as @r t = (t, "ims")@
type MongoRegex = (Text, Text)

-- | Filter using a Regular expression.
(=~.) :: forall record. (PersistEntity record, PersistEntityBackend record ~ MongoBackend) => EntityField record Text -> MongoRegex -> Filter record
fld =~. val = BackendFilter $ RegExpFilter fld val

-- | Filter using a Regular expression against a nullable field.
(?=~.) :: forall record. (PersistEntity record, PersistEntityBackend record ~ MongoBackend) => EntityField record (Maybe Text) -> MongoRegex -> Filter record
fld ?=~. val = BackendFilter $ RegExpMaybeFilter fld val

data MongoFilterOperator typ = PersistOperator (Either typ [typ]) PersistFilter
                             | MongoFilterOperator DB.Value

data MongoFilter record = forall typ. (PersistField typ) =>
                        NestedFilter {
                          nestedField  :: NestedField record typ
                        , nestedValue  :: MongoFilterOperator typ
                        }
                      | forall typ. PersistField typ =>
                        MultiKeyFilter {
                          multiField  :: EntityField record [typ]
                        , multiValue  :: MongoFilterOperator typ
                        }
                      | RegExpFilter (EntityField record Text) MongoRegex
                      | RegExpMaybeFilter (EntityField record (Maybe Text)) MongoRegex

-- | Point to an array field with an embedded object and give a deeper query into the embedded object.
-- Use with 'nestEq'.
(->.) :: forall record emb typ. PersistEntity emb => EntityField record [emb] -> EntityField emb typ -> NestedField record typ
(->.)  = LastEmbFld

-- | Point to an array field with an embedded object and give a deeper query into the embedded object.
-- This level of nesting is not the final level.
-- Use '->.' or '&->.' to point to the final level.
(~>.) :: forall record typ emb. PersistEntity emb => EntityField record [emb] -> NestedField emb typ -> NestedField record typ
(~>.)  = MidEmbFld

-- | Point to a nested field to query. This field is not an array type.
-- Use with 'nestEq'.
(&->.) :: forall record typ nest. PersistEntity nest => EntityField record nest -> EntityField nest typ -> NestedField record typ
(&->.) = LastNestFld

-- | Same as '&->.', but Works against a Maybe type
(?&->.) :: forall record typ nest. PersistEntity nest => EntityField record (Maybe nest) -> EntityField nest typ -> NestedField record typ
(?&->.) = LastNestFldNullable


-- | Point to a nested field to query. This field is not an array type.
-- This level of nesting is not the final level.
-- Use '->.' or '&>.' to point to the final level.
(&~>.) :: forall val nes nes1. PersistEntity nes1 => EntityField val nes1 -> NestedField nes1 nes -> NestedField val nes
(&~>.)  = MidNestFlds

-- | Same as '&~>.', but works against a Maybe type
(?&~>.) :: forall val nes nes1. PersistEntity nes1 => EntityField val (Maybe nes1) -> NestedField nes1 nes -> NestedField val nes
(?&~>.) = MidNestFldsNullable


infixr 4 ?=~.
infixr 4 =~.
infixr 5 ~>.
infixr 5 &~>.
infixr 5 ?&~>.
infixr 6 &->.
infixr 6 ?&->.
infixr 6 ->.

infixr 4 `nestEq`
infixr 4 `anyEq`
infixr 4 `multiEq`
infixr 4 `nestBsonEq`
infixr 4 `multiBsonEq`
infixr 4 `anyBsonEq`

-- | The normal Persistent equality test '==.' is not generic enough.
-- Instead use this with the drill-down arrow operaters such as '->.'
--
-- using this as the only query filter is similar to the following in the mongoDB shell
--
-- > db.Collection.find({"object.field": item})
nestEq :: forall record typ.
       ( PersistField typ
       , PersistEntityBackend record ~ MongoBackend
       ) => NestedField record typ -> typ -> Filter record
nf `nestEq` v = BackendFilter $ NestedFilter
                    { nestedField = nf
                    , nestedValue = PersistOperator (Left v) Eq
                    }

-- | same as `nestEq`, but give a BSON Value
nestBsonEq :: forall record typ.
       ( PersistField typ
       , PersistEntityBackend record ~ MongoBackend
       ) => NestedField record typ -> DB.Value -> Filter record
nf `nestBsonEq` val = BackendFilter $ NestedFilter
                    { nestedField = nf
                    , nestedValue = MongoFilterOperator val
                    }

multiEq :: forall record typ.
        ( PersistField typ
        , PersistEntityBackend record ~ MongoBackend
        ) => EntityField record [typ] -> typ -> Filter record
multiEq = anyEq
{-# DEPRECATED multiEq "Please use anyEq instead" #-}

-- | Like nestEq, but for an embedded list.
-- Checks to see if the list contains an item.
--
-- In Haskell we need different equality functions for embedded fields that are lists or non-lists to keep things type-safe.
--
-- using this as the only query filter is similar to the following in the mongoDB shell
--
-- > db.Collection.find({arrayField: arrayItem})
anyEq :: forall record typ.
        ( PersistField typ
        , PersistEntityBackend record ~ MongoBackend
        ) => EntityField record [typ] -> typ -> Filter record
fld `anyEq` val = BackendFilter $ MultiKeyFilter
                      { multiField = fld
                      , multiValue = PersistOperator (Left val) Eq
                      }

multiBsonEq :: forall record typ.
        ( PersistField typ
        , PersistEntityBackend record ~ MongoBackend
        ) => EntityField record [typ] -> DB.Value -> Filter record
multiBsonEq = anyBsonEq
{-# DEPRECATED multiBsonEq "Please use anyBsonEq instead" #-}

-- | same as `anyEq`, but give a BSON Value
anyBsonEq :: forall record typ.
        ( PersistField typ
        , PersistEntityBackend record ~ MongoBackend
        ) => EntityField record [typ] -> DB.Value -> Filter record
fld `anyBsonEq` val = BackendFilter $ MultiKeyFilter
                      { multiField = fld
                      , multiValue = MongoFilterOperator val
                      }
<|MERGE_RESOLUTION|>--- conflicted
+++ resolved
@@ -152,17 +152,15 @@
 import FileLocation (debug)
 #endif
 
-<<<<<<< HEAD
-instance HasPersistBackend MongoBackend MongoBackend where
-    persistBackend = id
-=======
 #if !MIN_VERSION_base(4,6,0)
 lookupEnv :: String -> IO (Maybe String)
 lookupEnv key = do
     env <- getEnvironment
     return $ lookup key env
 #endif
->>>>>>> 5f751969
+
+instance HasPersistBackend MongoBackend MongoBackend where
+    persistBackend = id
 
 recordTypeFromKey :: KeyBackend MongoBackend v -> v
 recordTypeFromKey _ = error "recordTypeFromKey"
